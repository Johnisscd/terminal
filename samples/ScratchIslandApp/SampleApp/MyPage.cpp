--- conflicted
+++ resolved
@@ -34,8 +34,11 @@
         Control::TermControl control{ *settings, conn };
 
         InProcContent().Children().Append(control);
-<<<<<<< HEAD
-        // CreateOutOfProcTerminal();
+
+        // Once the control loads (and not before that), write some text for debugging:
+        control.Initialized([conn](auto&&, auto&&) {
+            conn.WriteInput(L"This TermControl is hosted in-proc...");
+        });
     }
 
     static wil::unique_process_information _createHostClassProcess(const winrt::guid& g)
@@ -83,7 +86,6 @@
     {
         auto guidString = GuidInput().Text();
 
-        
         // Capture calling context.
         winrt::apartment_context ui_thread;
         co_await winrt::resume_background();
@@ -142,7 +144,6 @@
 
     }*/
 
-
     winrt::fire_and_forget MyPage::CreateOutOfProcTerminal()
     {
         // 1. Generate a GUID.
@@ -172,13 +173,6 @@
 
             OutOfProcContent().Children().Append(control);
         }
-=======
-
-        // Once the control loads (and not before that), write some text for debugging:
-        control.Initialized([conn](auto&&, auto&&) {
-            conn.WriteInput(L"This TermControl is hosted in-proc...");
-        });
->>>>>>> 6e3fadda
     }
 
     // Method Description:
