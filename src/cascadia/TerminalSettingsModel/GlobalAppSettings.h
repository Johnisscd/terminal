/*++
Copyright (c) Microsoft Corporation
Licensed under the MIT license.

Module Name:
- GlobalAppSettings.h

Abstract:
- This class encapsulates all of the settings that are global to the app, and
    not a part of any particular profile.

Author(s):
- Mike Griese - March 2019

--*/
#pragma once

#include "GlobalAppSettings.g.h"
#include "IInheritable.h"

#include "KeyMapping.h"
#include "Command.h"
#include "ColorScheme.h"

// fwdecl unittest classes
namespace SettingsModelLocalTests
{
    class DeserializationTests;
    class ColorSchemeTests;
};

namespace winrt::Microsoft::Terminal::Settings::Model::implementation
{
    struct GlobalAppSettings : GlobalAppSettingsT<GlobalAppSettings>, IInheritable<GlobalAppSettings>
    {
    public:
        GlobalAppSettings();
        void _FinalizeInheritance() override;
        com_ptr<GlobalAppSettings> Copy() const;

        Windows::Foundation::Collections::IMapView<hstring, Model::ColorScheme> ColorSchemes() noexcept;
        void AddColorScheme(const Model::ColorScheme& scheme);
        void RemoveColorScheme(hstring schemeName);

        Model::KeyMapping KeyMap() const noexcept;

        static com_ptr<GlobalAppSettings> FromJson(const Json::Value& json);
        void LayerJson(const Json::Value& json);

        Json::Value ToJson() const;

        std::vector<SettingsLoadWarnings> KeybindingsWarnings() const;

        Windows::Foundation::Collections::IMapView<hstring, Model::Command> Commands() noexcept;

        // These are implemented manually to handle the string/GUID exchange
        // by higher layers in the app.
        void DefaultProfile(const guid& defaultProfile) noexcept;
        guid DefaultProfile() const;
        bool HasUnparsedDefaultProfile() const;
        winrt::hstring UnparsedDefaultProfile() const;
        void UnparsedDefaultProfile(const hstring& value);
        void ClearUnparsedDefaultProfile();

<<<<<<< HEAD
        GETSET_SETTING(Model::GlobalAppSettings, int32_t, InitialRows, DEFAULT_ROWS);
        GETSET_SETTING(Model::GlobalAppSettings, int32_t, InitialCols, DEFAULT_COLS);
        GETSET_SETTING(Model::GlobalAppSettings, bool, AlwaysShowTabs, true);
        GETSET_SETTING(Model::GlobalAppSettings, bool, ShowTitleInTitlebar, true);
        GETSET_SETTING(Model::GlobalAppSettings, bool, ConfirmCloseAllTabs, true);
        GETSET_SETTING(Model::GlobalAppSettings, winrt::Windows::UI::Xaml::ElementTheme, Theme, winrt::Windows::UI::Xaml::ElementTheme::Default);
        GETSET_SETTING(Model::GlobalAppSettings, winrt::Microsoft::UI::Xaml::Controls::TabViewWidthMode, TabWidthMode, winrt::Microsoft::UI::Xaml::Controls::TabViewWidthMode::Equal);
        GETSET_SETTING(Model::GlobalAppSettings, bool, ShowTabsInTitlebar, true);
        GETSET_SETTING(Model::GlobalAppSettings, hstring, WordDelimiters, DEFAULT_WORD_DELIMITERS);
        GETSET_SETTING(Model::GlobalAppSettings, bool, CopyOnSelect, false);
        GETSET_SETTING(Model::GlobalAppSettings, winrt::Microsoft::Terminal::TerminalControl::CopyFormat, CopyFormatting, 0);
        GETSET_SETTING(Model::GlobalAppSettings, bool, WarnAboutLargePaste, true);
        GETSET_SETTING(Model::GlobalAppSettings, bool, WarnAboutMultiLinePaste, true);
        GETSET_SETTING(Model::GlobalAppSettings, Model::LaunchPosition, InitialPosition, nullptr, nullptr);
        GETSET_SETTING(Model::GlobalAppSettings, Model::LaunchMode, LaunchMode, LaunchMode::DefaultMode);
        GETSET_SETTING(Model::GlobalAppSettings, bool, SnapToGridOnResize, true);
        GETSET_SETTING(Model::GlobalAppSettings, bool, ForceFullRepaintRendering, false);
        GETSET_SETTING(Model::GlobalAppSettings, bool, SoftwareRendering, false);
        GETSET_SETTING(Model::GlobalAppSettings, bool, ForceVTInput, false);
        GETSET_SETTING(Model::GlobalAppSettings, bool, DebugFeaturesEnabled, _getDefaultDebugFeaturesValue());
        GETSET_SETTING(Model::GlobalAppSettings, bool, StartOnUserLogin, false);
        GETSET_SETTING(Model::GlobalAppSettings, bool, AlwaysOnTop, false);
        GETSET_SETTING(Model::GlobalAppSettings, Model::TabSwitcherMode, TabSwitcherMode, Model::TabSwitcherMode::InOrder);
        GETSET_SETTING(Model::GlobalAppSettings, bool, DisableAnimations, false);
        GETSET_SETTING(Model::GlobalAppSettings, hstring, StartupActions, L"");
=======
        GETSET_SETTING(int32_t, InitialRows, DEFAULT_ROWS);
        GETSET_SETTING(int32_t, InitialCols, DEFAULT_COLS);
        GETSET_SETTING(bool, AlwaysShowTabs, true);
        GETSET_SETTING(bool, ShowTitleInTitlebar, true);
        GETSET_SETTING(bool, ConfirmCloseAllTabs, true);
        GETSET_SETTING(winrt::Windows::UI::Xaml::ElementTheme, Theme, winrt::Windows::UI::Xaml::ElementTheme::Default);
        GETSET_SETTING(winrt::Microsoft::UI::Xaml::Controls::TabViewWidthMode, TabWidthMode, winrt::Microsoft::UI::Xaml::Controls::TabViewWidthMode::Equal);
        GETSET_SETTING(bool, ShowTabsInTitlebar, true);
        GETSET_SETTING(hstring, WordDelimiters, DEFAULT_WORD_DELIMITERS);
        GETSET_SETTING(bool, CopyOnSelect, false);
        GETSET_SETTING(winrt::Microsoft::Terminal::TerminalControl::CopyFormat, CopyFormatting, 0);
        GETSET_SETTING(bool, WarnAboutLargePaste, true);
        GETSET_SETTING(bool, WarnAboutMultiLinePaste, true);
        GETSET_SETTING(Model::LaunchPosition, InitialPosition, nullptr, nullptr);
        GETSET_SETTING(Model::LaunchMode, LaunchMode, LaunchMode::DefaultMode);
        GETSET_SETTING(bool, SnapToGridOnResize, true);
        GETSET_SETTING(bool, ForceFullRepaintRendering, false);
        GETSET_SETTING(bool, SoftwareRendering, false);
        GETSET_SETTING(bool, ForceVTInput, false);
        GETSET_SETTING(bool, DebugFeaturesEnabled, _getDefaultDebugFeaturesValue());
        GETSET_SETTING(bool, StartOnUserLogin, false);
        GETSET_SETTING(bool, AlwaysOnTop, false);
        GETSET_SETTING(Model::TabSwitcherMode, TabSwitcherMode, Model::TabSwitcherMode::InOrder);
        GETSET_SETTING(bool, DisableAnimations, false);
        GETSET_SETTING(hstring, StartupActions, L"");
        GETSET_SETTING(bool, FocusFollowMouse, false);
>>>>>>> 47f4b419

    private:
        guid _defaultProfile;
        std::optional<hstring> _UnparsedDefaultProfile{ std::nullopt };
        bool _validDefaultProfile;

        com_ptr<KeyMapping> _keymap;
        std::vector<SettingsLoadWarnings> _keybindingsWarnings;

        Windows::Foundation::Collections::IMap<hstring, Model::ColorScheme> _colorSchemes;
        Windows::Foundation::Collections::IMap<hstring, Model::Command> _commands;

        std::optional<hstring> _getUnparsedDefaultProfileImpl() const;
        static bool _getDefaultDebugFeaturesValue();

        friend class SettingsModelLocalTests::DeserializationTests;
        friend class SettingsModelLocalTests::ColorSchemeTests;
    };
}
<|MERGE_RESOLUTION|>--- conflicted
+++ resolved
@@ -1,137 +1,109 @@
-/*++
-Copyright (c) Microsoft Corporation
-Licensed under the MIT license.
-
-Module Name:
-- GlobalAppSettings.h
-
-Abstract:
-- This class encapsulates all of the settings that are global to the app, and
-    not a part of any particular profile.
-
-Author(s):
-- Mike Griese - March 2019
-
---*/
-#pragma once
-
-#include "GlobalAppSettings.g.h"
-#include "IInheritable.h"
-
-#include "KeyMapping.h"
-#include "Command.h"
-#include "ColorScheme.h"
-
-// fwdecl unittest classes
-namespace SettingsModelLocalTests
-{
-    class DeserializationTests;
-    class ColorSchemeTests;
-};
-
-namespace winrt::Microsoft::Terminal::Settings::Model::implementation
-{
-    struct GlobalAppSettings : GlobalAppSettingsT<GlobalAppSettings>, IInheritable<GlobalAppSettings>
-    {
-    public:
-        GlobalAppSettings();
-        void _FinalizeInheritance() override;
-        com_ptr<GlobalAppSettings> Copy() const;
-
-        Windows::Foundation::Collections::IMapView<hstring, Model::ColorScheme> ColorSchemes() noexcept;
-        void AddColorScheme(const Model::ColorScheme& scheme);
-        void RemoveColorScheme(hstring schemeName);
-
-        Model::KeyMapping KeyMap() const noexcept;
-
-        static com_ptr<GlobalAppSettings> FromJson(const Json::Value& json);
-        void LayerJson(const Json::Value& json);
-
-        Json::Value ToJson() const;
-
-        std::vector<SettingsLoadWarnings> KeybindingsWarnings() const;
-
-        Windows::Foundation::Collections::IMapView<hstring, Model::Command> Commands() noexcept;
-
-        // These are implemented manually to handle the string/GUID exchange
-        // by higher layers in the app.
-        void DefaultProfile(const guid& defaultProfile) noexcept;
-        guid DefaultProfile() const;
-        bool HasUnparsedDefaultProfile() const;
-        winrt::hstring UnparsedDefaultProfile() const;
-        void UnparsedDefaultProfile(const hstring& value);
-        void ClearUnparsedDefaultProfile();
-
-<<<<<<< HEAD
-        GETSET_SETTING(Model::GlobalAppSettings, int32_t, InitialRows, DEFAULT_ROWS);
-        GETSET_SETTING(Model::GlobalAppSettings, int32_t, InitialCols, DEFAULT_COLS);
-        GETSET_SETTING(Model::GlobalAppSettings, bool, AlwaysShowTabs, true);
-        GETSET_SETTING(Model::GlobalAppSettings, bool, ShowTitleInTitlebar, true);
-        GETSET_SETTING(Model::GlobalAppSettings, bool, ConfirmCloseAllTabs, true);
-        GETSET_SETTING(Model::GlobalAppSettings, winrt::Windows::UI::Xaml::ElementTheme, Theme, winrt::Windows::UI::Xaml::ElementTheme::Default);
-        GETSET_SETTING(Model::GlobalAppSettings, winrt::Microsoft::UI::Xaml::Controls::TabViewWidthMode, TabWidthMode, winrt::Microsoft::UI::Xaml::Controls::TabViewWidthMode::Equal);
-        GETSET_SETTING(Model::GlobalAppSettings, bool, ShowTabsInTitlebar, true);
-        GETSET_SETTING(Model::GlobalAppSettings, hstring, WordDelimiters, DEFAULT_WORD_DELIMITERS);
-        GETSET_SETTING(Model::GlobalAppSettings, bool, CopyOnSelect, false);
-        GETSET_SETTING(Model::GlobalAppSettings, winrt::Microsoft::Terminal::TerminalControl::CopyFormat, CopyFormatting, 0);
-        GETSET_SETTING(Model::GlobalAppSettings, bool, WarnAboutLargePaste, true);
-        GETSET_SETTING(Model::GlobalAppSettings, bool, WarnAboutMultiLinePaste, true);
-        GETSET_SETTING(Model::GlobalAppSettings, Model::LaunchPosition, InitialPosition, nullptr, nullptr);
-        GETSET_SETTING(Model::GlobalAppSettings, Model::LaunchMode, LaunchMode, LaunchMode::DefaultMode);
-        GETSET_SETTING(Model::GlobalAppSettings, bool, SnapToGridOnResize, true);
-        GETSET_SETTING(Model::GlobalAppSettings, bool, ForceFullRepaintRendering, false);
-        GETSET_SETTING(Model::GlobalAppSettings, bool, SoftwareRendering, false);
-        GETSET_SETTING(Model::GlobalAppSettings, bool, ForceVTInput, false);
-        GETSET_SETTING(Model::GlobalAppSettings, bool, DebugFeaturesEnabled, _getDefaultDebugFeaturesValue());
-        GETSET_SETTING(Model::GlobalAppSettings, bool, StartOnUserLogin, false);
-        GETSET_SETTING(Model::GlobalAppSettings, bool, AlwaysOnTop, false);
-        GETSET_SETTING(Model::GlobalAppSettings, Model::TabSwitcherMode, TabSwitcherMode, Model::TabSwitcherMode::InOrder);
-        GETSET_SETTING(Model::GlobalAppSettings, bool, DisableAnimations, false);
-        GETSET_SETTING(Model::GlobalAppSettings, hstring, StartupActions, L"");
-=======
-        GETSET_SETTING(int32_t, InitialRows, DEFAULT_ROWS);
-        GETSET_SETTING(int32_t, InitialCols, DEFAULT_COLS);
-        GETSET_SETTING(bool, AlwaysShowTabs, true);
-        GETSET_SETTING(bool, ShowTitleInTitlebar, true);
-        GETSET_SETTING(bool, ConfirmCloseAllTabs, true);
-        GETSET_SETTING(winrt::Windows::UI::Xaml::ElementTheme, Theme, winrt::Windows::UI::Xaml::ElementTheme::Default);
-        GETSET_SETTING(winrt::Microsoft::UI::Xaml::Controls::TabViewWidthMode, TabWidthMode, winrt::Microsoft::UI::Xaml::Controls::TabViewWidthMode::Equal);
-        GETSET_SETTING(bool, ShowTabsInTitlebar, true);
-        GETSET_SETTING(hstring, WordDelimiters, DEFAULT_WORD_DELIMITERS);
-        GETSET_SETTING(bool, CopyOnSelect, false);
-        GETSET_SETTING(winrt::Microsoft::Terminal::TerminalControl::CopyFormat, CopyFormatting, 0);
-        GETSET_SETTING(bool, WarnAboutLargePaste, true);
-        GETSET_SETTING(bool, WarnAboutMultiLinePaste, true);
-        GETSET_SETTING(Model::LaunchPosition, InitialPosition, nullptr, nullptr);
-        GETSET_SETTING(Model::LaunchMode, LaunchMode, LaunchMode::DefaultMode);
-        GETSET_SETTING(bool, SnapToGridOnResize, true);
-        GETSET_SETTING(bool, ForceFullRepaintRendering, false);
-        GETSET_SETTING(bool, SoftwareRendering, false);
-        GETSET_SETTING(bool, ForceVTInput, false);
-        GETSET_SETTING(bool, DebugFeaturesEnabled, _getDefaultDebugFeaturesValue());
-        GETSET_SETTING(bool, StartOnUserLogin, false);
-        GETSET_SETTING(bool, AlwaysOnTop, false);
-        GETSET_SETTING(Model::TabSwitcherMode, TabSwitcherMode, Model::TabSwitcherMode::InOrder);
-        GETSET_SETTING(bool, DisableAnimations, false);
-        GETSET_SETTING(hstring, StartupActions, L"");
-        GETSET_SETTING(bool, FocusFollowMouse, false);
->>>>>>> 47f4b419
-
-    private:
-        guid _defaultProfile;
-        std::optional<hstring> _UnparsedDefaultProfile{ std::nullopt };
-        bool _validDefaultProfile;
-
-        com_ptr<KeyMapping> _keymap;
-        std::vector<SettingsLoadWarnings> _keybindingsWarnings;
-
-        Windows::Foundation::Collections::IMap<hstring, Model::ColorScheme> _colorSchemes;
-        Windows::Foundation::Collections::IMap<hstring, Model::Command> _commands;
-
-        std::optional<hstring> _getUnparsedDefaultProfileImpl() const;
-        static bool _getDefaultDebugFeaturesValue();
-
-        friend class SettingsModelLocalTests::DeserializationTests;
-        friend class SettingsModelLocalTests::ColorSchemeTests;
-    };
-}
+/*++
+Copyright (c) Microsoft Corporation
+Licensed under the MIT license.
+
+Module Name:
+- GlobalAppSettings.h
+
+Abstract:
+- This class encapsulates all of the settings that are global to the app, and
+    not a part of any particular profile.
+
+Author(s):
+- Mike Griese - March 2019
+
+--*/
+#pragma once
+
+#include "GlobalAppSettings.g.h"
+#include "IInheritable.h"
+
+#include "KeyMapping.h"
+#include "Command.h"
+#include "ColorScheme.h"
+
+// fwdecl unittest classes
+namespace SettingsModelLocalTests
+{
+    class DeserializationTests;
+    class ColorSchemeTests;
+};
+
+namespace winrt::Microsoft::Terminal::Settings::Model::implementation
+{
+    struct GlobalAppSettings : GlobalAppSettingsT<GlobalAppSettings>, IInheritable<GlobalAppSettings>
+    {
+    public:
+        GlobalAppSettings();
+        void _FinalizeInheritance() override;
+        com_ptr<GlobalAppSettings> Copy() const;
+
+        Windows::Foundation::Collections::IMapView<hstring, Model::ColorScheme> ColorSchemes() noexcept;
+        void AddColorScheme(const Model::ColorScheme& scheme);
+        void RemoveColorScheme(hstring schemeName);
+
+        Model::KeyMapping KeyMap() const noexcept;
+
+        static com_ptr<GlobalAppSettings> FromJson(const Json::Value& json);
+        void LayerJson(const Json::Value& json);
+
+        Json::Value ToJson() const;
+
+        std::vector<SettingsLoadWarnings> KeybindingsWarnings() const;
+
+        Windows::Foundation::Collections::IMapView<hstring, Model::Command> Commands() noexcept;
+
+        // These are implemented manually to handle the string/GUID exchange
+        // by higher layers in the app.
+        void DefaultProfile(const guid& defaultProfile) noexcept;
+        guid DefaultProfile() const;
+        bool HasUnparsedDefaultProfile() const;
+        winrt::hstring UnparsedDefaultProfile() const;
+        void UnparsedDefaultProfile(const hstring& value);
+        void ClearUnparsedDefaultProfile();
+
+        GETSET_SETTING(Model::GlobalAppSettings, int32_t, InitialRows, DEFAULT_ROWS);
+        GETSET_SETTING(Model::GlobalAppSettings, int32_t, InitialCols, DEFAULT_COLS);
+        GETSET_SETTING(Model::GlobalAppSettings, bool, AlwaysShowTabs, true);
+        GETSET_SETTING(Model::GlobalAppSettings, bool, ShowTitleInTitlebar, true);
+        GETSET_SETTING(Model::GlobalAppSettings, bool, ConfirmCloseAllTabs, true);
+        GETSET_SETTING(Model::GlobalAppSettings, winrt::Windows::UI::Xaml::ElementTheme, Theme, winrt::Windows::UI::Xaml::ElementTheme::Default);
+        GETSET_SETTING(Model::GlobalAppSettings, winrt::Microsoft::UI::Xaml::Controls::TabViewWidthMode, TabWidthMode, winrt::Microsoft::UI::Xaml::Controls::TabViewWidthMode::Equal);
+        GETSET_SETTING(Model::GlobalAppSettings, bool, ShowTabsInTitlebar, true);
+        GETSET_SETTING(Model::GlobalAppSettings, hstring, WordDelimiters, DEFAULT_WORD_DELIMITERS);
+        GETSET_SETTING(Model::GlobalAppSettings, bool, CopyOnSelect, false);
+        GETSET_SETTING(Model::GlobalAppSettings, winrt::Microsoft::Terminal::TerminalControl::CopyFormat, CopyFormatting, 0);
+        GETSET_SETTING(Model::GlobalAppSettings, bool, WarnAboutLargePaste, true);
+        GETSET_SETTING(Model::GlobalAppSettings, bool, WarnAboutMultiLinePaste, true);
+        GETSET_SETTING(Model::GlobalAppSettings, Model::LaunchPosition, InitialPosition, nullptr, nullptr);
+        GETSET_SETTING(Model::GlobalAppSettings, Model::LaunchMode, LaunchMode, LaunchMode::DefaultMode);
+        GETSET_SETTING(Model::GlobalAppSettings, bool, SnapToGridOnResize, true);
+        GETSET_SETTING(Model::GlobalAppSettings, bool, ForceFullRepaintRendering, false);
+        GETSET_SETTING(Model::GlobalAppSettings, bool, SoftwareRendering, false);
+        GETSET_SETTING(Model::GlobalAppSettings, bool, ForceVTInput, false);
+        GETSET_SETTING(Model::GlobalAppSettings, bool, DebugFeaturesEnabled, _getDefaultDebugFeaturesValue());
+        GETSET_SETTING(Model::GlobalAppSettings, bool, StartOnUserLogin, false);
+        GETSET_SETTING(Model::GlobalAppSettings, bool, AlwaysOnTop, false);
+        GETSET_SETTING(Model::GlobalAppSettings, Model::TabSwitcherMode, TabSwitcherMode, Model::TabSwitcherMode::InOrder);
+        GETSET_SETTING(Model::GlobalAppSettings, bool, DisableAnimations, false);
+        GETSET_SETTING(Model::GlobalAppSettings, hstring, StartupActions, L"");
+        GETSET_SETTING(Model::GlobalAppSettings, bool, FocusFollowMouse, false);
+
+    private:
+        guid _defaultProfile;
+        std::optional<hstring> _UnparsedDefaultProfile{ std::nullopt };
+        bool _validDefaultProfile;
+
+        com_ptr<KeyMapping> _keymap;
+        std::vector<SettingsLoadWarnings> _keybindingsWarnings;
+
+        Windows::Foundation::Collections::IMap<hstring, Model::ColorScheme> _colorSchemes;
+        Windows::Foundation::Collections::IMap<hstring, Model::Command> _commands;
+
+        std::optional<hstring> _getUnparsedDefaultProfileImpl() const;
+        static bool _getDefaultDebugFeaturesValue();
+
+        friend class SettingsModelLocalTests::DeserializationTests;
+        friend class SettingsModelLocalTests::ColorSchemeTests;
+    };
+}