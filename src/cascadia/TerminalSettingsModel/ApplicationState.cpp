--- conflicted
+++ resolved
@@ -1,403 +1,298 @@
-// Copyright (c) Microsoft Corporation.
-// Licensed under the MIT license.
-
-#include "pch.h"
-#include "ApplicationState.h"
-#include "CascadiaSettings.h"
-#include "ApplicationState.g.cpp"
-#include "WindowLayout.g.cpp"
-#include "ActionAndArgs.h"
-#include "JsonUtils.h"
-#include "FileUtils.h"
-#include "../../types/inc/utils.hpp"
-
-static constexpr std::wstring_view stateFileName{ L"state.json" };
-static constexpr std::wstring_view elevatedStateFileName{ L"elevated-state.json" };
-static constexpr std::wstring_view unelevatedStateFileName{ L"user-state.json" };
-
-static constexpr std::string_view TabLayoutKey{ "tabLayout" };
-static constexpr std::string_view InitialPositionKey{ "initialPosition" };
-static constexpr std::string_view InitialSizeKey{ "initialSize" };
-
-namespace Microsoft::Terminal::Settings::Model::JsonUtils
-{
-    using namespace winrt::Microsoft::Terminal::Settings::Model;
-
-    template<>
-    struct ConversionTrait<WindowLayout>
-    {
-        WindowLayout FromJson(const Json::Value& json)
-        {
-            auto layout = winrt::make_self<implementation::WindowLayout>();
-
-            GetValueForKey(json, TabLayoutKey, layout->_TabLayout);
-            GetValueForKey(json, InitialPositionKey, layout->_InitialPosition);
-            GetValueForKey(json, InitialSizeKey, layout->_InitialSize);
-
-            return *layout;
-        }
-
-        bool CanConvert(const Json::Value& json)
-        {
-            return json.isObject();
-        }
-
-        Json::Value ToJson(const WindowLayout& val)
-        {
-            Json::Value json{ Json::objectValue };
-
-            SetValueForKey(json, TabLayoutKey, val.TabLayout());
-            SetValueForKey(json, InitialPositionKey, val.InitialPosition());
-            SetValueForKey(json, InitialSizeKey, val.InitialSize());
-
-            return json;
-        }
-
-        std::string TypeDescription() const
-        {
-            return "WindowLayout";
-        }
-    };
-}
-
-using namespace ::Microsoft::Terminal::Settings::Model;
-
-namespace winrt::Microsoft::Terminal::Settings::Model::implementation
-{
-<<<<<<< HEAD
-    ApplicationState::ApplicationState(const std::filesystem::path& stateRoot) noexcept :
-        _sharedPath{ stateRoot / stateFileName },
-        _userPath{ stateRoot / unelevatedStateFileName },
-        _elevatedPath{ stateRoot / elevatedStateFileName },
-=======
-    winrt::hstring WindowLayout::ToJson(const Model::WindowLayout& layout)
-    {
-        JsonUtils::ConversionTrait<Model::WindowLayout> trait;
-        auto json = trait.ToJson(layout);
-
-        Json::StreamWriterBuilder wbuilder;
-        const auto content = Json::writeString(wbuilder, json);
-        return hstring{ til::u8u16(content) };
-    }
-
-    Model::WindowLayout WindowLayout::FromJson(const hstring& str)
-    {
-        auto data = til::u16u8(str);
-        std::string errs;
-        std::unique_ptr<Json::CharReader> reader{ Json::CharReaderBuilder::CharReaderBuilder().newCharReader() };
-
-        Json::Value root;
-        if (!reader->parse(data.data(), data.data() + data.size(), &root, &errs))
-        {
-            throw winrt::hresult_error(WEB_E_INVALID_JSON_STRING, winrt::to_hstring(errs));
-        }
-        JsonUtils::ConversionTrait<Model::WindowLayout> trait;
-        return trait.FromJson(root);
-    }
-
-    // Returns the application-global ApplicationState object.
-    Microsoft::Terminal::Settings::Model::ApplicationState ApplicationState::SharedInstance()
-    {
-        static auto state = winrt::make_self<ApplicationState>(GetBaseSettingsPath() / stateFileName);
-        return *state;
-    }
-
-    ApplicationState::ApplicationState(std::filesystem::path path) noexcept :
-        _path{ std::move(path) },
->>>>>>> 75e2b5fa
-        _throttler{ std::chrono::seconds(1), [this]() { _write(); } }
-    {
-        _read();
-    }
-
-    // The destructor ensures that the last write is flushed to disk before returning.
-    ApplicationState::~ApplicationState()
-    {
-        // This will ensure that we not just cancel the last outstanding timer,
-        // but instead force it to run as soon as possible and wait for it to complete.
-        _throttler.flush();
-    }
-
-    // Re-read the state.json from disk.
-    void ApplicationState::Reload() const noexcept
-    {
-        _read();
-    }
-
-    bool ApplicationState::IsStatePath(const winrt::hstring& filename)
-    {
-        static const auto sharedPath{ _sharedPath.filename() };
-        static const auto elevatedPath{ _elevatedPath.filename() };
-        static const auto userPath{ _userPath.filename() };
-        return filename == sharedPath || filename == elevatedPath || filename == userPath;
-    }
-
-<<<<<<< HEAD
-    // Deserializes the state.json and user-state (or elevated-state if
-    // elevated) into this ApplicationState.
-=======
-    // Generate all getter/setters
-#define MTSM_APPLICATION_STATE_GEN(type, name, key, ...)    \
-    type ApplicationState::name() const noexcept            \
-    {                                                       \
-        const auto state = _state.lock_shared();            \
-        const auto& value = state->name;                    \
-        return value ? *value : type{ __VA_ARGS__ };        \
-    }                                                       \
-                                                            \
-    void ApplicationState::name(const type& value) noexcept \
-    {                                                       \
-        {                                                   \
-            auto state = _state.lock();                     \
-            state->name.emplace(value);                     \
-            state->name##Changed = true;                    \
-        }                                                   \
-                                                            \
-        _throttler();                                       \
-    }
-    MTSM_APPLICATION_STATE_FIELDS(MTSM_APPLICATION_STATE_GEN)
-#undef MTSM_APPLICATION_STATE_GEN
-
-    Json::Value ApplicationState::_getRoot(const locked_hfile& file) const noexcept
-    {
-        Json::Value root;
-        try
-        {
-            const auto data = ReadUTF8FileLocked(file);
-            if (data.empty())
-            {
-                return root;
-            }
-
-            std::string errs;
-            std::unique_ptr<Json::CharReader> reader{ Json::CharReaderBuilder::CharReaderBuilder().newCharReader() };
-
-            if (!reader->parse(data.data(), data.data() + data.size(), &root, &errs))
-            {
-                throw winrt::hresult_error(WEB_E_INVALID_JSON_STRING, winrt::to_hstring(errs));
-            }
-        }
-        CATCH_LOG()
-
-        return root;
-    }
-
-    // Deserializes the state.json at _path into this ApplicationState.
->>>>>>> 75e2b5fa
-    // * ANY errors during app state will result in the creation of a new empty state.
-    // * ANY errors during runtime will result in changes being partially ignored.
-    void ApplicationState::_read() const noexcept
-    try
-    {
-<<<<<<< HEAD
-        std::string errs;
-        std::unique_ptr<Json::CharReader> reader{ Json::CharReaderBuilder::CharReaderBuilder().newCharReader() };
-
-        // First get shared state out of `state.json` into us
-        const auto sharedData = _readSharedContents().value_or(std::string{});
-        if (!sharedData.empty())
-        {
-            Json::Value root;
-            if (!reader->parse(sharedData.data(), sharedData.data() + sharedData.size(), &root, &errs))
-            {
-                throw winrt::hresult_error(WEB_E_INVALID_JSON_STRING, winrt::to_hstring(errs));
-            }
-
-            FromJson(root, FileSource::Shared);
-        }
-
-        // Then, try and get anything in user-state/elevated-state
-        if (const auto localData{ _readLocalContents().value_or(std::string{}) }; !localData.empty())
-        {
-            Json::Value root;
-            if (!reader->parse(localData.data(), localData.data() + localData.size(), &root, &errs))
-            {
-                throw winrt::hresult_error(WEB_E_INVALID_JSON_STRING, winrt::to_hstring(errs));
-            }
-
-            FromJson(root, FileSource::Local);
-        }
-    }
-    CATCH_LOG()
-
-    // Serialized this ApplicationState (in `context`) into the state.json at _path.
-    // * Errors are only logged.
-    // * _state->_writeScheduled is set to false, signaling our
-    //   setters that _synchronize() needs to be called again.
-    void ApplicationState::_write() const noexcept
-    try
-    {
-        Json::StreamWriterBuilder wbuilder;
-
-        _writeSharedContents(Json::writeString(wbuilder, ToJson(FileSource::Shared)));
-        _writeLocalContents(Json::writeString(wbuilder, ToJson(FileSource::Local)));
-    }
-    CATCH_LOG()
-
-    // Returns the application-global ApplicationState object.
-    Microsoft::Terminal::Settings::Model::ApplicationState ApplicationState::SharedInstance()
-    {
-        std::filesystem::path root{ GetBaseSettingsPath() };
-        static auto state = winrt::make_self<ApplicationState>(root);
-        return *state;
-    }
-
-    // Method Description:
-    // - Loads data from the given json blob. Will only read the data that's in
-    //   the specified parseSource - so if we're reading the Local state file,
-    //   we won't destroy previously parsed Shared data.
-    // - READ: there's no layering for app state.
-    void ApplicationState::FromJson(const Json::Value& root, FileSource parseSource) const noexcept
-    {
-=======
->>>>>>> 75e2b5fa
-        auto state = _state.lock();
-        const auto file = OpenFileReadSharedLocked(_path);
-
-        auto root = _getRoot(file);
-        // GetValueForKey() comes in two variants:
-        // * take a std::optional<T> reference
-        // * return std::optional<T> by value
-        // At the time of writing the former version skips missing fields in the json,
-        // but we want to explicitly clear state fields that were removed from state.json.
-<<<<<<< HEAD
-#define MTSM_APPLICATION_STATE_GEN(source, type, name, key, ...) \
-    if (parseSource == source)                                   \
-        state->name = JsonUtils::GetValueForKey<std::optional<type>>(root, key);
-
-=======
-#define MTSM_APPLICATION_STATE_GEN(type, name, key, ...)                         \
-    if (!state->name##Changed)                                                   \
-    {                                                                            \
-        state->name = JsonUtils::GetValueForKey<std::optional<type>>(root, key); \
-    }
->>>>>>> 75e2b5fa
-        MTSM_APPLICATION_STATE_FIELDS(MTSM_APPLICATION_STATE_GEN)
-#undef MTSM_APPLICATION_STATE_GEN
-    }
-
-<<<<<<< HEAD
-    Json::Value ApplicationState::ToJson(FileSource parseSource) const noexcept
-=======
-    // Serialized this ApplicationState (in `context`) into the state.json at _path.
-    // * Errors are only logged.
-    // * _state->_writeScheduled is set to false, signaling our
-    //   setters that _synchronize() needs to be called again.
-    void ApplicationState::_write() noexcept
-    try
->>>>>>> 75e2b5fa
-    {
-        // re-read the state so that we can only update the properties that were changed.
-        Json::Value root{};
-        {
-<<<<<<< HEAD
-            auto state = _state.lock_shared();
-#define MTSM_APPLICATION_STATE_GEN(source, type, name, key, ...) \
-    if (WI_IsFlagSet(parseSource, source))                       \
-        JsonUtils::SetValueForKey(root, key, state->name);
-
-            MTSM_APPLICATION_STATE_FIELDS(MTSM_APPLICATION_STATE_GEN)
-#undef MTSM_APPLICATION_STATE_GEN
-        }
-        return root;
-    }
-
-    // Generate all getter/setters
-#define MTSM_APPLICATION_STATE_GEN(source, type, name, key, ...) \
-    type ApplicationState::name() const noexcept                 \
-    {                                                            \
-        const auto state = _state.lock_shared();                 \
-        const auto& value = state->name;                         \
-        return value ? *value : type{ __VA_ARGS__ };             \
-    }                                                            \
-                                                                 \
-    void ApplicationState::name(const type& value) noexcept      \
-    {                                                            \
-        {                                                        \
-            auto state = _state.lock();                          \
-            state->name.emplace(value);                          \
-        }                                                        \
-                                                                 \
-        _throttler();                                            \
-=======
-            auto state = _state.lock();
-            const auto file = OpenFileRWExclusiveLocked(_path);
-            root = _getRoot(file);
-
-#define MTSM_APPLICATION_STATE_GEN(type, name, key, ...)   \
-    if (state->name##Changed)                              \
-    {                                                      \
-        JsonUtils::SetValueForKey(root, key, state->name); \
-        state->name##Changed = false;                      \
-    }
-            MTSM_APPLICATION_STATE_FIELDS(MTSM_APPLICATION_STATE_GEN)
-#undef MTSM_APPLICATION_STATE_GEN
-
-            Json::StreamWriterBuilder wbuilder;
-            const auto content = Json::writeString(wbuilder, root);
-            WriteUTF8FileLocked(file, content);
-        }
->>>>>>> 75e2b5fa
-    }
-    MTSM_APPLICATION_STATE_FIELDS(MTSM_APPLICATION_STATE_GEN)
-#undef MTSM_APPLICATION_STATE_GEN
-
-    // Method Description:
-    // - Read the contents of our "shared" state - state that should be shared
-    //   for elevated and unelevated instances. This is things like the list of
-    //   generated profiles, the command palette commandlines.
-    std::optional<std::string> ApplicationState::_readSharedContents() const
-    {
-        return ReadUTF8FileIfExists(_sharedPath);
-    }
-
-    // Method Description:
-    // - Read the contents of our "local" state - state that should be kept in
-    //   separate files for elevated and unelevated instances. This is things
-    //   like the persisted window state, and the approved commandlines (though,
-    //   those don't matter when unelevated).
-    // - When elevated, this will DELETE `elevated-state.json` if it has bad
-    //   permissions, so we don't potentially read malicious data.
-    std::optional<std::string> ApplicationState::_readLocalContents() const
-    {
-        return ::Microsoft::Console::Utils::IsElevated() ?
-                   ReadUTF8FileIfExists(_elevatedPath, true) :
-                   ReadUTF8FileIfExists(_userPath, false);
-    }
-
-    // Method Description:
-    // - Write the contents of our "shared" state - state that should be shared
-    //   for elevated and unelevated instances. This will atomically write to
-    //   `state.json`
-    void ApplicationState::_writeSharedContents(const std::string_view content) const
-    {
-        WriteUTF8FileAtomic(_sharedPath, content);
-    }
-
-    // Method Description:
-    // - Write the contents of our "local" state - state that should be kept in
-    //   separate files for elevated and unelevated instances. When elevated,
-    //   this will write to `elevated-state.json`, and when unelevated, this
-    //   will atomically write to `user-state.json`
-    void ApplicationState::_writeLocalContents(const std::string_view content) const
-    {
-        if (::Microsoft::Console::Utils::IsElevated())
-        {
-            // DON'T use WriteUTF8FileAtomic, which will write to a temporary file
-            // then rename that file to the final filename. That actually lets us
-            // overwrite the elevate file's contents even when unelevated, because
-            // we're effectively deleting the original file, then renaming a
-            // different file in it's place.
-            //
-            // We're not worried about someone else doing that though, if they do
-            // that with the wrong permissions, then we'll just ignore the file and
-            // start over.
-            WriteUTF8File(_elevatedPath, content, true);
-        }
-        else
-        {
-            WriteUTF8FileAtomic(_userPath, content);
-        }
-    }
-
-}
+// Copyright (c) Microsoft Corporation.
+// Licensed under the MIT license.
+
+#include "pch.h"
+#include "ApplicationState.h"
+#include "CascadiaSettings.h"
+#include "ApplicationState.g.cpp"
+#include "WindowLayout.g.cpp"
+#include "ActionAndArgs.h"
+#include "JsonUtils.h"
+#include "FileUtils.h"
+#include "../../types/inc/utils.hpp"
+
+static constexpr std::wstring_view stateFileName{ L"state.json" };
+static constexpr std::wstring_view elevatedStateFileName{ L"elevated-state.json" };
+static constexpr std::wstring_view unelevatedStateFileName{ L"user-state.json" };
+
+static constexpr std::string_view TabLayoutKey{ "tabLayout" };
+static constexpr std::string_view InitialPositionKey{ "initialPosition" };
+static constexpr std::string_view InitialSizeKey{ "initialSize" };
+
+namespace Microsoft::Terminal::Settings::Model::JsonUtils
+{
+    using namespace winrt::Microsoft::Terminal::Settings::Model;
+
+    template<>
+    struct ConversionTrait<WindowLayout>
+    {
+        WindowLayout FromJson(const Json::Value& json)
+        {
+            auto layout = winrt::make_self<implementation::WindowLayout>();
+
+            GetValueForKey(json, TabLayoutKey, layout->_TabLayout);
+            GetValueForKey(json, InitialPositionKey, layout->_InitialPosition);
+            GetValueForKey(json, InitialSizeKey, layout->_InitialSize);
+
+            return *layout;
+        }
+
+        bool CanConvert(const Json::Value& json)
+        {
+            return json.isObject();
+        }
+
+        Json::Value ToJson(const WindowLayout& val)
+        {
+            Json::Value json{ Json::objectValue };
+
+            SetValueForKey(json, TabLayoutKey, val.TabLayout());
+            SetValueForKey(json, InitialPositionKey, val.InitialPosition());
+            SetValueForKey(json, InitialSizeKey, val.InitialSize());
+
+            return json;
+        }
+
+        std::string TypeDescription() const
+        {
+            return "WindowLayout";
+        }
+    };
+}
+
+using namespace ::Microsoft::Terminal::Settings::Model;
+
+namespace winrt::Microsoft::Terminal::Settings::Model::implementation
+{
+    winrt::hstring WindowLayout::ToJson(const Model::WindowLayout& layout)
+    {
+        JsonUtils::ConversionTrait<Model::WindowLayout> trait;
+        auto json = trait.ToJson(layout);
+
+        Json::StreamWriterBuilder wbuilder;
+        const auto content = Json::writeString(wbuilder, json);
+        return hstring{ til::u8u16(content) };
+    }
+
+    Model::WindowLayout WindowLayout::FromJson(const hstring& str)
+    {
+        auto data = til::u16u8(str);
+        std::string errs;
+        std::unique_ptr<Json::CharReader> reader{ Json::CharReaderBuilder::CharReaderBuilder().newCharReader() };
+
+        Json::Value root;
+        if (!reader->parse(data.data(), data.data() + data.size(), &root, &errs))
+        {
+            throw winrt::hresult_error(WEB_E_INVALID_JSON_STRING, winrt::to_hstring(errs));
+        }
+        JsonUtils::ConversionTrait<Model::WindowLayout> trait;
+        return trait.FromJson(root);
+    }
+
+    ApplicationState::ApplicationState(const std::filesystem::path& stateRoot) noexcept :
+        _sharedPath{ stateRoot / stateFileName },
+        _userPath{ stateRoot / unelevatedStateFileName },
+        _elevatedPath{ stateRoot / elevatedStateFileName },
+        _throttler{ std::chrono::seconds(1), [this]() { _write(); } }
+    {
+        _read();
+    }
+
+    // The destructor ensures that the last write is flushed to disk before returning.
+    ApplicationState::~ApplicationState()
+    {
+        // This will ensure that we not just cancel the last outstanding timer,
+        // but instead force it to run as soon as possible and wait for it to complete.
+        _throttler.flush();
+    }
+
+    // Re-read the state.json from disk.
+    void ApplicationState::Reload() const noexcept
+    {
+        _read();
+    }
+
+    bool ApplicationState::IsStatePath(const winrt::hstring& filename)
+    {
+        static const auto sharedPath{ _sharedPath.filename() };
+        static const auto elevatedPath{ _elevatedPath.filename() };
+        static const auto userPath{ _userPath.filename() };
+        return filename == sharedPath || filename == elevatedPath || filename == userPath;
+    }
+
+    // Deserializes the state.json and user-state (or elevated-state if
+    // elevated) into this ApplicationState.
+    // * ANY errors during app state will result in the creation of a new empty state.
+    // * ANY errors during runtime will result in changes being partially ignored.
+    void ApplicationState::_read() const noexcept
+    try
+    {
+        std::string errs;
+        std::unique_ptr<Json::CharReader> reader{ Json::CharReaderBuilder::CharReaderBuilder().newCharReader() };
+
+        // First get shared state out of `state.json` into us
+        const auto sharedData = _readSharedContents().value_or(std::string{});
+        if (!sharedData.empty())
+        {
+            Json::Value root;
+            if (!reader->parse(sharedData.data(), sharedData.data() + sharedData.size(), &root, &errs))
+            {
+                throw winrt::hresult_error(WEB_E_INVALID_JSON_STRING, winrt::to_hstring(errs));
+            }
+
+            FromJson(root, FileSource::Shared);
+        }
+
+        // Then, try and get anything in user-state/elevated-state
+        if (const auto localData{ _readLocalContents().value_or(std::string{}) }; !localData.empty())
+        {
+            Json::Value root;
+            if (!reader->parse(localData.data(), localData.data() + localData.size(), &root, &errs))
+            {
+                throw winrt::hresult_error(WEB_E_INVALID_JSON_STRING, winrt::to_hstring(errs));
+            }
+
+            FromJson(root, FileSource::Local);
+        }
+    }
+    CATCH_LOG()
+
+    // Serialized this ApplicationState (in `context`) into the state.json at _path.
+    // * Errors are only logged.
+    // * _state->_writeScheduled is set to false, signaling our
+    //   setters that _synchronize() needs to be called again.
+    void ApplicationState::_write() const noexcept
+    try
+    {
+        Json::StreamWriterBuilder wbuilder;
+
+        _writeSharedContents(Json::writeString(wbuilder, ToJson(FileSource::Shared)));
+        _writeLocalContents(Json::writeString(wbuilder, ToJson(FileSource::Local)));
+    }
+    CATCH_LOG()
+
+    // Returns the application-global ApplicationState object.
+    Microsoft::Terminal::Settings::Model::ApplicationState ApplicationState::SharedInstance()
+    {
+        std::filesystem::path root{ GetBaseSettingsPath() };
+        static auto state = winrt::make_self<ApplicationState>(root);
+        return *state;
+    }
+
+    // Method Description:
+    // - Loads data from the given json blob. Will only read the data that's in
+    //   the specified parseSource - so if we're reading the Local state file,
+    //   we won't destroy previously parsed Shared data.
+    // - READ: there's no layering for app state.
+    void ApplicationState::FromJson(const Json::Value& root, FileSource parseSource) const noexcept
+    {
+        auto state = _state.lock();
+        // GetValueForKey() comes in two variants:
+        // * take a std::optional<T> reference
+        // * return std::optional<T> by value
+        // At the time of writing the former version skips missing fields in the json,
+        // but we want to explicitly clear state fields that were removed from state.json.
+#define MTSM_APPLICATION_STATE_GEN(source, type, name, key, ...) \
+    if (parseSource == source)                                   \
+        state->name = JsonUtils::GetValueForKey<std::optional<type>>(root, key);
+
+        MTSM_APPLICATION_STATE_FIELDS(MTSM_APPLICATION_STATE_GEN)
+#undef MTSM_APPLICATION_STATE_GEN
+    }
+
+    Json::Value ApplicationState::ToJson(FileSource parseSource) const noexcept
+    {
+        Json::Value root{ Json::objectValue };
+
+        {
+            auto state = _state.lock_shared();
+#define MTSM_APPLICATION_STATE_GEN(source, type, name, key, ...) \
+    if (WI_IsFlagSet(parseSource, source))                       \
+        JsonUtils::SetValueForKey(root, key, state->name);
+
+            MTSM_APPLICATION_STATE_FIELDS(MTSM_APPLICATION_STATE_GEN)
+#undef MTSM_APPLICATION_STATE_GEN
+        }
+        return root;
+    }
+
+    // Generate all getter/setters
+#define MTSM_APPLICATION_STATE_GEN(source, type, name, key, ...) \
+    type ApplicationState::name() const noexcept                 \
+    {                                                            \
+        const auto state = _state.lock_shared();                 \
+        const auto& value = state->name;                         \
+        return value ? *value : type{ __VA_ARGS__ };             \
+    }                                                            \
+                                                                 \
+    void ApplicationState::name(const type& value) noexcept      \
+    {                                                            \
+        {                                                        \
+            auto state = _state.lock();                          \
+            state->name.emplace(value);                          \
+        }                                                        \
+                                                                 \
+        _throttler();                                            \
+    }
+    MTSM_APPLICATION_STATE_FIELDS(MTSM_APPLICATION_STATE_GEN)
+#undef MTSM_APPLICATION_STATE_GEN
+
+    // Method Description:
+    // - Read the contents of our "shared" state - state that should be shared
+    //   for elevated and unelevated instances. This is things like the list of
+    //   generated profiles, the command palette commandlines.
+    std::optional<std::string> ApplicationState::_readSharedContents() const
+    {
+        return ReadUTF8FileIfExists(_sharedPath);
+    }
+
+    // Method Description:
+    // - Read the contents of our "local" state - state that should be kept in
+    //   separate files for elevated and unelevated instances. This is things
+    //   like the persisted window state, and the approved commandlines (though,
+    //   those don't matter when unelevated).
+    // - When elevated, this will DELETE `elevated-state.json` if it has bad
+    //   permissions, so we don't potentially read malicious data.
+    std::optional<std::string> ApplicationState::_readLocalContents() const
+    {
+        return ::Microsoft::Console::Utils::IsElevated() ?
+                   ReadUTF8FileIfExists(_elevatedPath, true) :
+                   ReadUTF8FileIfExists(_userPath, false);
+    }
+
+    // Method Description:
+    // - Write the contents of our "shared" state - state that should be shared
+    //   for elevated and unelevated instances. This will atomically write to
+    //   `state.json`
+    void ApplicationState::_writeSharedContents(const std::string_view content) const
+    {
+        WriteUTF8FileAtomic(_sharedPath, content);
+    }
+
+    // Method Description:
+    // - Write the contents of our "local" state - state that should be kept in
+    //   separate files for elevated and unelevated instances. When elevated,
+    //   this will write to `elevated-state.json`, and when unelevated, this
+    //   will atomically write to `user-state.json`
+    void ApplicationState::_writeLocalContents(const std::string_view content) const
+    {
+        if (::Microsoft::Console::Utils::IsElevated())
+        {
+            // DON'T use WriteUTF8FileAtomic, which will write to a temporary file
+            // then rename that file to the final filename. That actually lets us
+            // overwrite the elevate file's contents even when unelevated, because
+            // we're effectively deleting the original file, then renaming a
+            // different file in it's place.
+            //
+            // We're not worried about someone else doing that though, if they do
+            // that with the wrong permissions, then we'll just ignore the file and
+            // start over.
+            WriteUTF8File(_elevatedPath, content, true);
+        }
+        else
+        {
+            WriteUTF8FileAtomic(_userPath, content);
+        }
+    }
+
+}