// Copyright (c) Microsoft Corporation.
// Licensed under the MIT license.

namespace Microsoft.Terminal.Control
{
    delegate void FontSizeChangedEventArgs(Int32 width, Int32 height, Boolean isInitialChange);
    delegate void ScrollPositionChangedEventArgs(Int32 viewTop, Int32 viewHeight, Int32 bufferLength);

    [flags]
    enum CopyFormat
    {
        HTML = 0x1,
        RTF = 0x2,
        All = 0xffffffff
    };

    runtimeclass CopyToClipboardEventArgs
    {
        String Text { get; };
        String Html { get; };
        String Rtf { get; };
        Windows.Foundation.IReference<CopyFormat> Formats { get; };
    }

    runtimeclass ContextMenuRequestedEventArgs
    {
        Windows.Foundation.Point Position { get; };
    }

    runtimeclass TitleChangedEventArgs
    {
        String Title;
    }

    runtimeclass PasteFromClipboardEventArgs
    {
        void HandleClipboardData(String data);
        Boolean BracketedPasteEnabled { get; };
    }

    runtimeclass OpenHyperlinkEventArgs
    {
        OpenHyperlinkEventArgs(String uri);
        String Uri { get; };
    }

    enum NoticeLevel
    {
        Debug = 10,
        Info = 20,
        Warning = 30,
        Error = 40,
    };

    runtimeclass NoticeEventArgs
    {
        NoticeLevel Level { get; };
        String Message { get; };
    }

    runtimeclass ScrollPositionChangedArgs
    {
        Int32 ViewTop { get; };
        Int32 ViewHeight { get; };
        Int32 BufferSize { get; };
    }

    runtimeclass RendererWarningArgs
    {
        UInt64 Result { get; };
    }

    runtimeclass TransparencyChangedEventArgs
    {
        Double Opacity { get; };
    }

    runtimeclass FoundResultsArgs
    {
        Boolean FoundMatch { get; };
    }

    runtimeclass ShowWindowArgs
    {
        Boolean ShowOrHide { get; };
    }
    
    runtimeclass UpdateSelectionMarkersEventArgs
    {
        Boolean ClearMarkers { get; };
    }

<<<<<<< HEAD
    runtimeclass MenuChangedEventArgs
    {
        String MenuJson { get; };
        UInt32 ReplacementLength { get; };
=======
    runtimeclass KeySentEventArgs
    {
        UInt16 VKey { get; };
        UInt16 ScanCode { get; };
        Microsoft.Terminal.Core.ControlKeyStates Modifiers { get; };
        Boolean KeyDown { get; };
    }

    runtimeclass CharSentEventArgs
    {
        Char Character { get; };
        UInt16 ScanCode { get; };
        Microsoft.Terminal.Core.ControlKeyStates Modifiers { get; };
    }

    runtimeclass StringSentEventArgs
    {
        String Text { get; };
>>>>>>> 07566fac
    }
}
<|MERGE_RESOLUTION|>--- conflicted
+++ resolved
@@ -1,119 +1,118 @@
-// Copyright (c) Microsoft Corporation.
-// Licensed under the MIT license.
-
-namespace Microsoft.Terminal.Control
-{
-    delegate void FontSizeChangedEventArgs(Int32 width, Int32 height, Boolean isInitialChange);
-    delegate void ScrollPositionChangedEventArgs(Int32 viewTop, Int32 viewHeight, Int32 bufferLength);
-
-    [flags]
-    enum CopyFormat
-    {
-        HTML = 0x1,
-        RTF = 0x2,
-        All = 0xffffffff
-    };
-
-    runtimeclass CopyToClipboardEventArgs
-    {
-        String Text { get; };
-        String Html { get; };
-        String Rtf { get; };
-        Windows.Foundation.IReference<CopyFormat> Formats { get; };
-    }
-
-    runtimeclass ContextMenuRequestedEventArgs
-    {
-        Windows.Foundation.Point Position { get; };
-    }
-
-    runtimeclass TitleChangedEventArgs
-    {
-        String Title;
-    }
-
-    runtimeclass PasteFromClipboardEventArgs
-    {
-        void HandleClipboardData(String data);
-        Boolean BracketedPasteEnabled { get; };
-    }
-
-    runtimeclass OpenHyperlinkEventArgs
-    {
-        OpenHyperlinkEventArgs(String uri);
-        String Uri { get; };
-    }
-
-    enum NoticeLevel
-    {
-        Debug = 10,
-        Info = 20,
-        Warning = 30,
-        Error = 40,
-    };
-
-    runtimeclass NoticeEventArgs
-    {
-        NoticeLevel Level { get; };
-        String Message { get; };
-    }
-
-    runtimeclass ScrollPositionChangedArgs
-    {
-        Int32 ViewTop { get; };
-        Int32 ViewHeight { get; };
-        Int32 BufferSize { get; };
-    }
-
-    runtimeclass RendererWarningArgs
-    {
-        UInt64 Result { get; };
-    }
-
-    runtimeclass TransparencyChangedEventArgs
-    {
-        Double Opacity { get; };
-    }
-
-    runtimeclass FoundResultsArgs
-    {
-        Boolean FoundMatch { get; };
-    }
-
-    runtimeclass ShowWindowArgs
-    {
-        Boolean ShowOrHide { get; };
-    }
-    
-    runtimeclass UpdateSelectionMarkersEventArgs
-    {
-        Boolean ClearMarkers { get; };
-    }
-
-<<<<<<< HEAD
-    runtimeclass MenuChangedEventArgs
-    {
-        String MenuJson { get; };
-        UInt32 ReplacementLength { get; };
-=======
-    runtimeclass KeySentEventArgs
-    {
-        UInt16 VKey { get; };
-        UInt16 ScanCode { get; };
-        Microsoft.Terminal.Core.ControlKeyStates Modifiers { get; };
-        Boolean KeyDown { get; };
-    }
-
-    runtimeclass CharSentEventArgs
-    {
-        Char Character { get; };
-        UInt16 ScanCode { get; };
-        Microsoft.Terminal.Core.ControlKeyStates Modifiers { get; };
-    }
-
-    runtimeclass StringSentEventArgs
-    {
-        String Text { get; };
->>>>>>> 07566fac
-    }
-}
+// Copyright (c) Microsoft Corporation.
+// Licensed under the MIT license.
+
+namespace Microsoft.Terminal.Control
+{
+    delegate void FontSizeChangedEventArgs(Int32 width, Int32 height, Boolean isInitialChange);
+    delegate void ScrollPositionChangedEventArgs(Int32 viewTop, Int32 viewHeight, Int32 bufferLength);
+
+    [flags]
+    enum CopyFormat
+    {
+        HTML = 0x1,
+        RTF = 0x2,
+        All = 0xffffffff
+    };
+
+    runtimeclass CopyToClipboardEventArgs
+    {
+        String Text { get; };
+        String Html { get; };
+        String Rtf { get; };
+        Windows.Foundation.IReference<CopyFormat> Formats { get; };
+    }
+
+    runtimeclass ContextMenuRequestedEventArgs
+    {
+        Windows.Foundation.Point Position { get; };
+    }
+
+    runtimeclass TitleChangedEventArgs
+    {
+        String Title;
+    }
+
+    runtimeclass PasteFromClipboardEventArgs
+    {
+        void HandleClipboardData(String data);
+        Boolean BracketedPasteEnabled { get; };
+    }
+
+    runtimeclass OpenHyperlinkEventArgs
+    {
+        OpenHyperlinkEventArgs(String uri);
+        String Uri { get; };
+    }
+
+    enum NoticeLevel
+    {
+        Debug = 10,
+        Info = 20,
+        Warning = 30,
+        Error = 40,
+    };
+
+    runtimeclass NoticeEventArgs
+    {
+        NoticeLevel Level { get; };
+        String Message { get; };
+    }
+
+    runtimeclass ScrollPositionChangedArgs
+    {
+        Int32 ViewTop { get; };
+        Int32 ViewHeight { get; };
+        Int32 BufferSize { get; };
+    }
+
+    runtimeclass RendererWarningArgs
+    {
+        UInt64 Result { get; };
+    }
+
+    runtimeclass TransparencyChangedEventArgs
+    {
+        Double Opacity { get; };
+    }
+
+    runtimeclass FoundResultsArgs
+    {
+        Boolean FoundMatch { get; };
+    }
+
+    runtimeclass ShowWindowArgs
+    {
+        Boolean ShowOrHide { get; };
+    }
+    
+    runtimeclass UpdateSelectionMarkersEventArgs
+    {
+        Boolean ClearMarkers { get; };
+    }
+
+    runtimeclass MenuChangedEventArgs
+    {
+        String MenuJson { get; };
+        UInt32 ReplacementLength { get; };
+    }
+
+    runtimeclass KeySentEventArgs
+    {
+        UInt16 VKey { get; };
+        UInt16 ScanCode { get; };
+        Microsoft.Terminal.Core.ControlKeyStates Modifiers { get; };
+        Boolean KeyDown { get; };
+    }
+
+    runtimeclass CharSentEventArgs
+    {
+        Char Character { get; };
+        UInt16 ScanCode { get; };
+        Microsoft.Terminal.Core.ControlKeyStates Modifiers { get; };
+    }
+
+    runtimeclass StringSentEventArgs
+    {
+        String Text { get; };
+    }
+}