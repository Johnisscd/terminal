// Copyright (c) Microsoft Corporation.
// Licensed under the MIT license.

#include "pch.h"
#include "TerminalPage.h"
#include "TerminalPage.g.cpp"
#include "RenameWindowRequestedArgs.g.cpp"

#include <filesystem>

#include <inc/WindowingBehavior.h>
#include <LibraryResources.h>
#include <TerminalCore/ControlKeyStates.hpp>
#include <til/latch.h>

#include "../../types/inc/utils.hpp"
#include "ColorHelper.h"
#include "DebugTapConnection.h"
#include "SettingsTab.h"
#include "TabRowControl.h"

using namespace winrt;
using namespace winrt::Microsoft::Terminal::Control;
using namespace winrt::Microsoft::Terminal::Settings::Model;
using namespace winrt::Microsoft::Terminal::TerminalConnection;
using namespace winrt::Microsoft::Terminal;
using namespace winrt::Windows::ApplicationModel::DataTransfer;
using namespace winrt::Windows::Foundation::Collections;
using namespace winrt::Windows::System;
using namespace winrt::Windows::System;
using namespace winrt::Windows::UI::Core;
using namespace winrt::Windows::UI::Text;
using namespace winrt::Windows::UI::Xaml::Controls;
using namespace winrt::Windows::UI::Xaml;
using namespace ::TerminalApp;
using namespace ::Microsoft::Console;
using namespace ::Microsoft::Terminal::Core;
using namespace std::chrono_literals;

#define HOOKUP_ACTION(action) _actionDispatch->action({ this, &TerminalPage::_Handle##action });

namespace winrt
{
    namespace MUX = Microsoft::UI::Xaml;
    namespace WUX = Windows::UI::Xaml;
    using IInspectable = Windows::Foundation::IInspectable;
    using VirtualKeyModifiers = Windows::System::VirtualKeyModifiers;
}

namespace winrt::TerminalApp::implementation
{
    TerminalPage::TerminalPage() :
        _tabs{ winrt::single_threaded_observable_vector<TerminalApp::TabBase>() },
        _mruTabs{ winrt::single_threaded_observable_vector<TerminalApp::TabBase>() },
        _startupActions{ winrt::single_threaded_vector<ActionAndArgs>() },
        _hostingHwnd{}
    {
        InitializeComponent();
    }

    // Method Description:
    // - implements the IInitializeWithWindow interface from shobjidl_core.
    // - We're going to use this HWND as the owner for the ConPTY windows, via
    //   ConptyConnection::ReparentWindow. We need this for applications that
    //   call GetConsoleWindow, and attempt to open a MessageBox for the
    //   console. By marking the conpty windows as owned by the Terminal HWND,
    //   the message box will be owned by the Terminal window as well.
    //   - see GH#2988
    HRESULT TerminalPage::Initialize(HWND hwnd)
    {
        _hostingHwnd = hwnd;
        return S_OK;
    }

    // Function Description:
    // - Recursively check our commands to see if there's a keybinding for
    //   exactly their action. If there is, label that command with the text
    //   corresponding to that key chord.
    // - Will recurse into nested commands as well.
    // Arguments:
    // - settings: The settings who's keybindings we should use to look up the key chords from
    // - commands: The list of commands to label.
    static void _recursiveUpdateCommandKeybindingLabels(CascadiaSettings settings,
                                                        IMapView<winrt::hstring, Command> commands)
    {
        for (const auto& nameAndCmd : commands)
        {
            const auto& command = nameAndCmd.Value();
            if (command.HasNestedCommands())
            {
                _recursiveUpdateCommandKeybindingLabels(settings, command.NestedCommands());
            }
            else
            {
                // If there's a keybinding that's bound to exactly this command,
                // then get the keychord and display it as a
                // part of the command in the UI.
                // We specifically need to do this for nested commands.
                const auto keyChord{ settings.ActionMap().GetKeyBindingForAction(command.ActionAndArgs().Action(), command.ActionAndArgs().Args()) };
                command.RegisterKey(keyChord);
            }
        }
    }

    void TerminalPage::SetSettings(CascadiaSettings settings, bool needRefreshUI)
    {
        _settings = settings;

        // Make sure to _UpdateCommandsForPalette before
        // _RefreshUIForSettingsReload. _UpdateCommandsForPalette will make
        // sure the KeyChordText of Commands is updated, which needs to
        // happen before the Settings UI is reloaded and tries to re-read
        // those values.
        _UpdateCommandsForPalette();
        CommandPalette().SetActionMap(_settings.ActionMap());

        if (needRefreshUI)
        {
            _RefreshUIForSettingsReload();
        }

        // Upon settings update we reload the system settings for scrolling as well.
        // TODO: consider reloading this value periodically.
        _systemRowsToScroll = _ReadSystemRowsToScroll();
    }

    bool TerminalPage::IsElevated() const noexcept
    {
        // use C++11 magic statics to make sure we only do this once.
        // This won't change over the lifetime of the application

        static const auto isElevated = []() {
            // *** THIS IS A SINGLETON ***
            auto result = false;

            // GH#2455 - Make sure to try/catch calls to Application::Current,
            // because that _won't_ be an instance of TerminalApp::App in the
            // LocalTests
            try
            {
                result = ::winrt::Windows::UI::Xaml::Application::Current().as<::winrt::TerminalApp::App>().Logic().IsElevated();
            }
            CATCH_LOG();
            return result;
        }();

        return isElevated;
    }

    void TerminalPage::Create()
    {
        // Hookup the key bindings
        _HookupKeyBindings(_settings.ActionMap());

        _tabContent = this->TabContent();
        _tabRow = this->TabRow();
        _tabView = _tabRow.TabView();
        _rearranging = false;

        const auto isElevated = IsElevated();

        // if (_settings.GlobalSettings().UseAcrylicInTabRow())
        // {
        //     const auto res = Application::Current().Resources();
        //     const auto lightKey = winrt::box_value(L"Light");
        //     const auto darkKey = winrt::box_value(L"Dark");
        //     const auto tabViewBackgroundKey = winrt::box_value(L"TabViewBackground");

        //         for (auto const& dictionary : res.MergedDictionaries())
        //         {
        //             // Don't change MUX resources
        //             if (dictionary.Source())
        //             {
        //                 continue;
        //             }

        //             for (auto const& kvPair : dictionary.ThemeDictionaries())
        //             {
        //                 const auto themeDictionary = kvPair.Value().as<winrt::Windows::UI::Xaml::ResourceDictionary>();

        //                 if (themeDictionary.HasKey(tabViewBackgroundKey))
        //                 {
        //                     const auto backgroundSolidBrush = themeDictionary.Lookup(tabViewBackgroundKey).as<Media::SolidColorBrush>();

        //                     const til::color backgroundColor = backgroundSolidBrush.Color();

        //                     const auto acrylicBrush = Media::AcrylicBrush();
        //                     acrylicBrush.BackgroundSource(Media::AcrylicBackgroundSource::HostBackdrop);
        //                     acrylicBrush.FallbackColor(backgroundColor);
        //                     acrylicBrush.TintColor(backgroundColor);
        //                     acrylicBrush.TintOpacity(0.5);

        //                     themeDictionary.Insert(tabViewBackgroundKey, acrylicBrush);
        //                 }
        //             }
        //         }
        //     }

        // color:SystemAccentColor
        const auto res = Application::Current().Resources();
        const auto tabViewBackgroundKey = winrt::box_value(L"TabViewBackground");
        const auto backgroundSolidBrush = res.Lookup(tabViewBackgroundKey).as<Media::SolidColorBrush>();
        if (_settings.GlobalSettings().UseAcrylicInTabRow())
        {
<<<<<<< HEAD
            const auto res = Application::Current().Resources();
            const auto lightKey = winrt::box_value(L"Light");
            const auto darkKey = winrt::box_value(L"Dark");
            const auto tabViewBackgroundKey = winrt::box_value(L"TabViewBackground");

            for (const auto& dictionary : res.MergedDictionaries())
            {
                // Don't change MUX resources
                if (dictionary.Source())
                {
                    continue;
                }

                for (const auto& kvPair : dictionary.ThemeDictionaries())
                {
                    const auto themeDictionary = kvPair.Value().as<winrt::Windows::UI::Xaml::ResourceDictionary>();
=======
            const til::color backgroundColor = backgroundSolidBrush.Color();
            const auto acrylicBrush = Media::AcrylicBrush();
            acrylicBrush.BackgroundSource(Media::AcrylicBackgroundSource::HostBackdrop);
            acrylicBrush.FallbackColor(backgroundColor);
            acrylicBrush.TintColor(backgroundColor);
            acrylicBrush.TintOpacity(0.5);
>>>>>>> ac49459d

            TitlebarBrush(acrylicBrush);
        }
        else
        {
            // const auto accentColor = res.Lookup(winrt::box_value(L"SystemAccentColor")).as<Media::SolidColorBrush>();
            auto accentColor = winrt::unbox_value_or<winrt::Windows::UI::Color>(res.Lookup(winrt::box_value(L"SystemAccentColorDark3")), backgroundSolidBrush.Color());
            const auto accentBrush = Media::SolidColorBrush();
            accentBrush.Color(accentColor);

            TitlebarBrush(accentBrush);
        }

        _tabRow.PointerMoved({ get_weak(), &TerminalPage::_RestorePointerCursorHandler });
        _tabView.CanReorderTabs(!isElevated);
        _tabView.CanDragTabs(!isElevated);
        _tabView.TabDragStarting({ get_weak(), &TerminalPage::_TabDragStarted });
        _tabView.TabDragCompleted({ get_weak(), &TerminalPage::_TabDragCompleted });

        auto tabRowImpl = winrt::get_self<implementation::TabRowControl>(_tabRow);
        _newTabButton = tabRowImpl->NewTabButton();

        if (_settings.GlobalSettings().ShowTabsInTitlebar())
        {
            // Remove the TabView from the page. We'll hang on to it, we need to
            // put it in the titlebar.
            uint32_t index = 0;
            if (this->Root().Children().IndexOf(_tabRow, index))
            {
                this->Root().Children().RemoveAt(index);
            }

            // Inform the host that our titlebar content has changed.
            _SetTitleBarContentHandlers(*this, _tabRow);

            _tabRow.Background(TitlebarBrush());
        }

        // Hookup our event handlers to the ShortcutActionDispatch
        _RegisterActionCallbacks();

        // Hook up inbound connection event handler
        ConptyConnection::NewConnection({ this, &TerminalPage::_OnNewConnection });

        //Event Bindings (Early)
        _newTabButton.Click([weakThis{ get_weak() }](auto&&, auto&&) {
            if (auto page{ weakThis.get() })
            {
                page->_OpenNewTerminalViaDropdown(NewTerminalArgs());
            }
        });
        _newTabButton.Drop([weakThis{ get_weak() }](const Windows::Foundation::IInspectable&, winrt::Windows::UI::Xaml::DragEventArgs e) {
            if (auto page{ weakThis.get() })
            {
                page->NewTerminalByDrop(e);
            }
        });
        _tabView.SelectionChanged({ this, &TerminalPage::_OnTabSelectionChanged });
        _tabView.TabCloseRequested({ this, &TerminalPage::_OnTabCloseRequested });
        _tabView.TabItemsChanged({ this, &TerminalPage::_OnTabItemsChanged });

        _CreateNewTabFlyout();

        _UpdateTabWidthMode();

        // When the visibility of the command palette changes to "collapsed",
        // the palette has been closed. Toss focus back to the currently active
        // control.
        CommandPalette().RegisterPropertyChangedCallback(UIElement::VisibilityProperty(), [this](auto&&, auto&&) {
            if (CommandPalette().Visibility() == Visibility::Collapsed)
            {
                _FocusActiveControl(nullptr, nullptr);
            }
        });
        CommandPalette().DispatchCommandRequested({ this, &TerminalPage::_OnDispatchCommandRequested });
        CommandPalette().CommandLineExecutionRequested({ this, &TerminalPage::_OnCommandLineExecutionRequested });
        CommandPalette().SwitchToTabRequested({ this, &TerminalPage::_OnSwitchToTabRequested });
        CommandPalette().PreviewAction({ this, &TerminalPage::_PreviewActionHandler });

        // Settings AllowDependentAnimations will affect whether animations are
        // enabled application-wide, so we don't need to check it each time we
        // want to create an animation.
        WUX::Media::Animation::Timeline::AllowDependentAnimations(!_settings.GlobalSettings().DisableAnimations());

        // Once the page is actually laid out on the screen, trigger all our
        // startup actions. Things like Panes need to know at least how big the
        // window will be, so they can subdivide that space.
        //
        // _OnFirstLayout will remove this handler so it doesn't get called more than once.
        _layoutUpdatedRevoker = _tabContent.LayoutUpdated(winrt::auto_revoke, { this, &TerminalPage::_OnFirstLayout });

        _isAlwaysOnTop = _settings.GlobalSettings().AlwaysOnTop();

        // DON'T set up Toasts/TeachingTips here. They should be loaded and
        // initialized the first time they're opened, in whatever method opens
        // them.

        // Setup mouse vanish attributes
        SystemParametersInfoW(SPI_GETMOUSEVANISH, 0, &_shouldMouseVanish, false);

        _tabRow.ShowElevationShield(IsElevated() && _settings.GlobalSettings().ShowAdminShield());

        // Store cursor, so we can restore it, e.g., after mouse vanishing
        // (we'll need to adapt this logic once we make cursor context aware)
        try
        {
            _defaultPointerCursor = CoreWindow::GetForCurrentThread().PointerCursor();
        }
        CATCH_LOG();

        ShowSetAsDefaultInfoBar();
    }

    // Method Description;
    // - Checks if the current terminal window should load or save its layout information.
    // Arguments:
    // - settings: The settings to use as this may be called before the page is
    //   fully initialized.
    // Return Value:
    // - true if the ApplicationState should be used.
    bool TerminalPage::ShouldUsePersistedLayout(CascadiaSettings& settings) const
    {
        return settings.GlobalSettings().FirstWindowPreference() == FirstWindowPreference::PersistedWindowLayout;
    }

    // Method Description:
    // - This is a bit of trickiness: If we're running unelevated, and the user
    //   passed in only --elevate actions, the we don't _actually_ want to
    //   restore the layouts here. We're not _actually_ about to create the
    //   window. We're simply going to toss the commandlines
    // Arguments:
    // - <none>
    // Return Value:
    // - true if we're not elevated but all relevant pane-spawning actions are elevated
    bool TerminalPage::ShouldImmediatelyHandoffToElevated(const CascadiaSettings& settings) const
    {
        // GH#12267: Don't forget about defterm handoff here. If we're being
        // created for embedding, then _yea_, we don't need to handoff to an
        // elevated window.
        if (!_startupActions || IsElevated() || _shouldStartInboundListener)
        {
            // there aren't startup actions, or we're elevated. In that case, go for it.
            return false;
        }

        // Check that there's at least one action that's not just an elevated newTab action.
        for (const auto& action : _startupActions)
        {
            NewTerminalArgs newTerminalArgs{ nullptr };

            if (action.Action() == ShortcutAction::NewTab)
            {
                const auto& args{ action.Args().try_as<NewTabArgs>() };
                if (args)
                {
                    newTerminalArgs = args.TerminalArgs();
                }
                else
                {
                    // This was a nt action that didn't have any args. The default
                    // profile may want to be elevated, so don't just early return.
                }
            }
            else if (action.Action() == ShortcutAction::SplitPane)
            {
                const auto& args{ action.Args().try_as<SplitPaneArgs>() };
                if (args)
                {
                    newTerminalArgs = args.TerminalArgs();
                }
                else
                {
                    // This was a nt action that didn't have any args. The default
                    // profile may want to be elevated, so don't just early return.
                }
            }
            else
            {
                // This was not a new tab or split pane action.
                // This doesn't affect the outcome
                continue;
            }

            // It's possible that newTerminalArgs is null here.
            // GetProfileForArgs should be resilient to that.
            const auto profile{ settings.GetProfileForArgs(newTerminalArgs) };
            if (profile.Elevate())
            {
                continue;
            }

            // The profile didn't want to be elevated, and we aren't elevated.
            // We're going to open at least one tab, so return false.
            return false;
        }
        return true;
    }

    // Method Description:
    // - Escape hatch for immediately dispatching requests to elevated windows
    //   when first launched. At this point in startup, the window doesn't exist
    //   yet, XAML hasn't been started, but we need to dispatch these actions.
    //   We can't just go through ProcessStartupActions, because that processes
    //   the actions async using the XAML dispatcher (which doesn't exist yet)
    // - DON'T CALL THIS if you haven't already checked
    //   ShouldImmediatelyHandoffToElevated. If you're thinking about calling
    //   this outside of the one place it's used, that's probably the wrong
    //   solution.
    // Arguments:
    // - settings: the settings we should use for dispatching these actions. At
    //   this point in startup, we hadn't otherwise been initialized with these,
    //   so use them now.
    // Return Value:
    // - <none>
    void TerminalPage::HandoffToElevated(const CascadiaSettings& settings)
    {
        if (!_startupActions)
        {
            return;
        }

        // Hookup our event handlers to the ShortcutActionDispatch
        _settings = settings;
        _HookupKeyBindings(_settings.ActionMap());
        _RegisterActionCallbacks();

        for (const auto& action : _startupActions)
        {
            // only process new tabs and split panes. They're all going to the elevated window anyways.
            if (action.Action() == ShortcutAction::NewTab || action.Action() == ShortcutAction::SplitPane)
            {
                _actionDispatch->DoAction(action);
            }
        }
    }

    // Method Description;
    // - Checks if the current window is configured to load a particular layout
    // Arguments:
    // - settings: The settings to use as this may be called before the page is
    //   fully initialized.
    // Return Value:
    // - non-null if there is a particular saved layout to use
    std::optional<uint32_t> TerminalPage::LoadPersistedLayoutIdx(CascadiaSettings& settings) const
    {
        return ShouldUsePersistedLayout(settings) ? _loadFromPersistedLayoutIdx : std::nullopt;
    }

    WindowLayout TerminalPage::LoadPersistedLayout(CascadiaSettings& settings) const
    {
        if (const auto idx = LoadPersistedLayoutIdx(settings))
        {
            const auto i = idx.value();
            const auto layouts = ApplicationState::SharedInstance().PersistedWindowLayouts();
            if (layouts && layouts.Size() > i)
            {
                return layouts.GetAt(i);
            }
        }
        return nullptr;
    }

    winrt::fire_and_forget TerminalPage::NewTerminalByDrop(winrt::Windows::UI::Xaml::DragEventArgs& e)
    {
        Windows::Foundation::Collections::IVectorView<Windows::Storage::IStorageItem> items;
        try
        {
            items = co_await e.DataView().GetStorageItemsAsync();
        }
        CATCH_LOG();

        if (items.Size() == 1)
        {
            std::filesystem::path path(items.GetAt(0).Path().c_str());
            if (!std::filesystem::is_directory(path))
            {
                path = path.parent_path();
            }

            NewTerminalArgs args;
            args.StartingDirectory(winrt::hstring{ path.wstring() });
            this->_OpenNewTerminalViaDropdown(args);

            TraceLoggingWrite(
                g_hTerminalAppProvider,
                "NewTabByDragDrop",
                TraceLoggingDescription("Event emitted when the user drag&drops onto the new tab button"),
                TraceLoggingKeyword(MICROSOFT_KEYWORD_MEASURES),
                TelemetryPrivacyDataTag(PDT_ProductAndServicePerformance));
        }
    }

    // Method Description:
    // - This method is called once command palette action was chosen for dispatching
    //   We'll use this event to dispatch this command.
    // Arguments:
    // - command - command to dispatch
    // Return Value:
    // - <none>
    void TerminalPage::_OnDispatchCommandRequested(const IInspectable& /*sender*/, const Microsoft::Terminal::Settings::Model::Command& command)
    {
        const auto& actionAndArgs = command.ActionAndArgs();
        _actionDispatch->DoAction(actionAndArgs);
    }

    // Method Description:
    // - This method is called once command palette command line was chosen for execution
    //   We'll use this event to create a command line execution command and dispatch it.
    // Arguments:
    // - command - command to dispatch
    // Return Value:
    // - <none>
    void TerminalPage::_OnCommandLineExecutionRequested(const IInspectable& /*sender*/, const winrt::hstring& commandLine)
    {
        ExecuteCommandlineArgs args{ commandLine };
        ActionAndArgs actionAndArgs{ ShortcutAction::ExecuteCommandline, args };
        _actionDispatch->DoAction(actionAndArgs);
    }

    // Method Description:
    // - This method is called once on startup, on the first LayoutUpdated event.
    //   We'll use this event to know that we have an ActualWidth and
    //   ActualHeight, so we can now attempt to process our list of startup
    //   actions.
    // - We'll remove this event handler when the event is first handled.
    // - If there are no startup actions, we'll open a single tab with the
    //   default profile.
    // Arguments:
    // - <unused>
    // Return Value:
    // - <none>
    void TerminalPage::_OnFirstLayout(const IInspectable& /*sender*/, const IInspectable& /*eventArgs*/)
    {
        // Only let this succeed once.
        _layoutUpdatedRevoker.revoke();

        // This event fires every time the layout changes, but it is always the
        // last one to fire in any layout change chain. That gives us great
        // flexibility in finding the right point at which to initialize our
        // renderer (and our terminal). Any earlier than the last layout update
        // and we may not know the terminal's starting size.
        if (_startupState == StartupState::NotInitialized)
        {
            _startupState = StartupState::InStartup;

            // If we are provided with an index, the cases where we have
            // commandline args and startup actions are already handled.
            if (const auto layout = LoadPersistedLayout(_settings))
            {
                if (layout.TabLayout().Size() > 0)
                {
                    _startupActions = layout.TabLayout();
                }
            }

            ProcessStartupActions(_startupActions, true);

            // If we were told that the COM server needs to be started to listen for incoming
            // default application connections, start it now.
            // This MUST be done after we've registered the event listener for the new connections
            // or the COM server might start receiving requests on another thread and dispatch
            // them to nowhere.
            _StartInboundListener();
        }
    }

    // Routine Description:
    // - Will start the listener for inbound console handoffs if we have already determined
    //   that we should do so.
    // NOTE: Must be after TerminalPage::_OnNewConnection has been connected up.
    // Arguments:
    // - <unused> - Looks at _shouldStartInboundListener
    // Return Value:
    // - <none> - May fail fast if setup fails as that would leave us in a weird state.
    void TerminalPage::_StartInboundListener()
    {
        if (_shouldStartInboundListener)
        {
            _shouldStartInboundListener = false;

            try
            {
                winrt::Microsoft::Terminal::TerminalConnection::ConptyConnection::StartInboundListener();
            }
            // If we failed to start the listener, it will throw.
            // We don't want to fail fast here because if a peasant has some trouble with
            // starting the listener, we don't want it to crash and take all its tabs down
            // with it.
            catch (...)
            {
                LOG_CAUGHT_EXCEPTION();
            }
        }
    }

    // Method Description:
    // - Process all the startup actions in the provided list of startup
    //   actions. We'll do this all at once here.
    // Arguments:
    // - actions: a winrt vector of actions to process. Note that this must NOT
    //   be an IVector&, because we need the collection to be accessible on the
    //   other side of the co_await.
    // - initial: if true, we're parsing these args during startup, and we
    //   should fire an Initialized event.
    // - cwd: If not empty, we should try switching to this provided directory
    //   while processing these actions. This will allow something like `wt -w 0
    //   nt -d .` from inside another directory to work as expected.
    // Return Value:
    // - <none>
    winrt::fire_and_forget TerminalPage::ProcessStartupActions(Windows::Foundation::Collections::IVector<ActionAndArgs> actions,
                                                               const bool initial,
                                                               const winrt::hstring cwd)
    {
        auto weakThis{ get_weak() };

        // Handle it on a subsequent pass of the UI thread.
        co_await wil::resume_foreground(Dispatcher(), CoreDispatcherPriority::Normal);

        // If the caller provided a CWD, switch to that directory, then switch
        // back once we're done. This looks weird though, because we have to set
        // up the scope_exit _first_. We'll release the scope_exit if we don't
        // actually need it.
        auto originalCwd{ wil::GetCurrentDirectoryW<std::wstring>() };
        auto restoreCwd = wil::scope_exit([&originalCwd]() {
            // ignore errors, we'll just power on through. We'd rather do
            // something rather than fail silently if the directory doesn't
            // actually exist.
            LOG_IF_WIN32_BOOL_FALSE(SetCurrentDirectory(originalCwd.c_str()));
        });
        if (cwd.empty())
        {
            restoreCwd.release();
        }
        else
        {
            // ignore errors, we'll just power on through. We'd rather do
            // something rather than fail silently if the directory doesn't
            // actually exist.
            LOG_IF_WIN32_BOOL_FALSE(SetCurrentDirectory(cwd.c_str()));
        }

        if (auto page{ weakThis.get() })
        {
            for (const auto& action : actions)
            {
                if (auto page{ weakThis.get() })
                {
                    _actionDispatch->DoAction(action);
                }
                else
                {
                    co_return;
                }
            }

            // GH#6586: now that we're done processing all startup commands,
            // focus the active control. This will work as expected for both
            // commandline invocations and for `wt` action invocations.
            if (const auto control = _GetActiveControl())
            {
                control.Focus(FocusState::Programmatic);
            }
        }
        if (initial)
        {
            _CompleteInitialization();
        }
    }

    // Method Description:
    // - Perform and steps that need to be done once our initial state is all
    //   set up. This includes entering fullscreen mode and firing our
    //   Initialized event.
    // Arguments:
    // - <none>
    // Return Value:
    // - <none>
    void TerminalPage::_CompleteInitialization()
    {
        _startupState = StartupState::Initialized;

        // GH#632 - It's possible that the user tried to create the terminal
        // with only one tab, with only an elevated profile. If that happens,
        // we'll create _another_ process to host the elevated version of that
        // profile. This can happen from the jumplist, or if the default profile
        // is `elevate:true`, or from the commandline.
        //
        // However, we need to make sure to close this window in that scenario.
        // Since there aren't any _tabs_ in this window, we won't ever get a
        // closed event. So do it manually.
        //
        // GH#12267: Make sure that we don't instantly close ourselves when
        // we're readying to accept a defterm connection. In that case, we don't
        // have a tab yet, but will once we're initialized.
        if (_tabs.Size() == 0 && !(_shouldStartInboundListener || _isEmbeddingInboundListener))
        {
            _LastTabClosedHandlers(*this, nullptr);
        }
        else
        {
            _InitializedHandlers(*this, nullptr);
        }
    }

    // Method Description:
    // - Show a dialog with "About" information. Displays the app's Display
    //   Name, version, getting started link, documentation link, release
    //   Notes link, and privacy policy link.
    void TerminalPage::_ShowAboutDialog()
    {
        _ShowDialogHelper(L"AboutDialog");
    }

    winrt::hstring TerminalPage::ApplicationDisplayName()
    {
        return CascadiaSettings::ApplicationDisplayName();
    }

    winrt::hstring TerminalPage::ApplicationVersion()
    {
        return CascadiaSettings::ApplicationVersion();
    }

    void TerminalPage::_ThirdPartyNoticesOnClick(const IInspectable& /*sender*/, const Windows::UI::Xaml::RoutedEventArgs& /*eventArgs*/)
    {
        std::filesystem::path currentPath{ wil::GetModuleFileNameW<std::wstring>(nullptr) };
        currentPath.replace_filename(L"NOTICE.html");
        ShellExecute(nullptr, nullptr, currentPath.c_str(), nullptr, nullptr, SW_SHOW);
    }

    // Method Description:
    // - Helper to show a content dialog
    // - We only open a content dialog if there isn't one open already
    winrt::Windows::Foundation::IAsyncOperation<ContentDialogResult> TerminalPage::_ShowDialogHelper(const std::wstring_view& name)
    {
        if (auto presenter{ _dialogPresenter.get() })
        {
            co_return co_await presenter.ShowDialog(FindName(name).try_as<WUX::Controls::ContentDialog>());
        }
        co_return ContentDialogResult::None;
    }

    // Method Description:
    // - Displays a dialog to warn the user that they are about to close all open windows.
    //   Once the user clicks the OK button, shut down the application.
    //   If cancel is clicked, the dialog will close.
    // - Only one dialog can be visible at a time. If another dialog is visible
    //   when this is called, nothing happens. See _ShowDialog for details
    winrt::Windows::Foundation::IAsyncOperation<ContentDialogResult> TerminalPage::_ShowQuitDialog()
    {
        return _ShowDialogHelper(L"QuitDialog");
    }

    // Method Description:
    // - Displays a dialog for warnings found while closing the terminal app using
    //   key binding with multiple tabs opened. Display messages to warn user
    //   that more than 1 tab is opened, and once the user clicks the OK button, remove
    //   all the tabs and shut down and app. If cancel is clicked, the dialog will close
    // - Only one dialog can be visible at a time. If another dialog is visible
    //   when this is called, nothing happens. See _ShowDialog for details
    winrt::Windows::Foundation::IAsyncOperation<ContentDialogResult> TerminalPage::_ShowCloseWarningDialog()
    {
        return _ShowDialogHelper(L"CloseAllDialog");
    }

    // Method Description:
    // - Displays a dialog for warnings found while closing the terminal tab marked as read-only
    winrt::Windows::Foundation::IAsyncOperation<ContentDialogResult> TerminalPage::_ShowCloseReadOnlyDialog()
    {
        return _ShowDialogHelper(L"CloseReadOnlyDialog");
    }

    // Method Description:
    // - Displays a dialog to warn the user about the fact that the text that
    //   they are trying to paste contains the "new line" character which can
    //   have the effect of starting commands without the user's knowledge if
    //   it is pasted on a shell where the "new line" character marks the end
    //   of a command.
    // - Only one dialog can be visible at a time. If another dialog is visible
    //   when this is called, nothing happens. See _ShowDialog for details
    winrt::Windows::Foundation::IAsyncOperation<ContentDialogResult> TerminalPage::_ShowMultiLinePasteWarningDialog()
    {
        return _ShowDialogHelper(L"MultiLinePasteDialog");
    }

    // Method Description:
    // - Displays a dialog to warn the user about the fact that the text that
    //   they are trying to paste is very long, in case they did not mean to
    //   paste it but pressed the paste shortcut by accident.
    // - Only one dialog can be visible at a time. If another dialog is visible
    //   when this is called, nothing happens. See _ShowDialog for details
    winrt::Windows::Foundation::IAsyncOperation<ContentDialogResult> TerminalPage::_ShowLargePasteWarningDialog()
    {
        return _ShowDialogHelper(L"LargePasteDialog");
    }

    // Method Description:
    // - Builds the flyout (dropdown) attached to the new tab button, and
    //   attaches it to the button. Populates the flyout with one entry per
    //   Profile, displaying the profile's name. Clicking each flyout item will
    //   open a new tab with that profile.
    //   Below the profiles are the static menu items: settings, command palette
    void TerminalPage::_CreateNewTabFlyout()
    {
        auto newTabFlyout = WUX::Controls::MenuFlyout{};
        newTabFlyout.Placement(WUX::Controls::Primitives::FlyoutPlacementMode::BottomEdgeAlignedLeft);

        auto actionMap = _settings.ActionMap();
        const auto defaultProfileGuid = _settings.GlobalSettings().DefaultProfile();
        // the number of profiles should not change in the loop for this to work
        const auto profileCount = gsl::narrow_cast<int>(_settings.ActiveProfiles().Size());
        for (auto profileIndex = 0; profileIndex < profileCount; profileIndex++)
        {
            const auto profile = _settings.ActiveProfiles().GetAt(profileIndex);
            auto profileMenuItem = WUX::Controls::MenuFlyoutItem{};

            // Add the keyboard shortcuts based on the number of profiles defined
            // Look for a keychord that is bound to the equivalent
            // NewTab(ProfileIndex=N) action
            NewTerminalArgs newTerminalArgs{ profileIndex };
            NewTabArgs newTabArgs{ newTerminalArgs };
            auto profileKeyChord{ actionMap.GetKeyBindingForAction(ShortcutAction::NewTab, newTabArgs) };

            // make sure we find one to display
            if (profileKeyChord)
            {
                _SetAcceleratorForMenuItem(profileMenuItem, profileKeyChord);
            }

            auto profileName = profile.Name();
            profileMenuItem.Text(profileName);

            // If there's an icon set for this profile, set it as the icon for
            // this flyout item.
            if (!profile.Icon().empty())
            {
                const auto iconSource{ IconPathConverter().IconSourceWUX(profile.Icon()) };

                WUX::Controls::IconSourceElement iconElement;
                iconElement.IconSource(iconSource);
                profileMenuItem.Icon(iconElement);
                Automation::AutomationProperties::SetAccessibilityView(iconElement, Automation::Peers::AccessibilityView::Raw);
            }

            if (profile.Guid() == defaultProfileGuid)
            {
                // Contrast the default profile with others in font weight.
                profileMenuItem.FontWeight(FontWeights::Bold());
            }

            auto newTabRun = WUX::Documents::Run();
            newTabRun.Text(RS_(L"NewTabRun/Text"));
            auto newPaneRun = WUX::Documents::Run();
            newPaneRun.Text(RS_(L"NewPaneRun/Text"));
            newPaneRun.FontStyle(FontStyle::Italic);
            auto newWindowRun = WUX::Documents::Run();
            newWindowRun.Text(RS_(L"NewWindowRun/Text"));
            newWindowRun.FontStyle(FontStyle::Italic);
            auto elevatedRun = WUX::Documents::Run();
            elevatedRun.Text(RS_(L"ElevatedRun/Text"));
            elevatedRun.FontStyle(FontStyle::Italic);

            auto textBlock = WUX::Controls::TextBlock{};
            textBlock.Inlines().Append(newTabRun);
            textBlock.Inlines().Append(WUX::Documents::LineBreak{});
            textBlock.Inlines().Append(newPaneRun);
            textBlock.Inlines().Append(WUX::Documents::LineBreak{});
            textBlock.Inlines().Append(newWindowRun);
            textBlock.Inlines().Append(WUX::Documents::LineBreak{});
            textBlock.Inlines().Append(elevatedRun);

            auto toolTip = WUX::Controls::ToolTip{};
            toolTip.Content(textBlock);
            WUX::Controls::ToolTipService::SetToolTip(profileMenuItem, toolTip);

            profileMenuItem.Click([profileIndex, weakThis{ get_weak() }](auto&&, auto&&) {
                if (auto page{ weakThis.get() })
                {
                    NewTerminalArgs newTerminalArgs{ profileIndex };
                    page->_OpenNewTerminalViaDropdown(newTerminalArgs);
                }
            });
            newTabFlyout.Items().Append(profileMenuItem);
        }

        // add menu separator
        auto separatorItem = WUX::Controls::MenuFlyoutSeparator{};
        newTabFlyout.Items().Append(separatorItem);

        // add static items
        {
            // GH#2455 - Make sure to try/catch calls to Application::Current,
            // because that _won't_ be an instance of TerminalApp::App in the
            // LocalTests
            auto isUwp = false;
            try
            {
                isUwp = ::winrt::Windows::UI::Xaml::Application::Current().as<::winrt::TerminalApp::App>().Logic().IsUwp();
            }
            CATCH_LOG();

            if (!isUwp)
            {
                // Create the settings button.
                auto settingsItem = WUX::Controls::MenuFlyoutItem{};
                settingsItem.Text(RS_(L"SettingsMenuItem"));

                WUX::Controls::SymbolIcon ico{};
                ico.Symbol(WUX::Controls::Symbol::Setting);
                settingsItem.Icon(ico);

                settingsItem.Click({ this, &TerminalPage::_SettingsButtonOnClick });
                newTabFlyout.Items().Append(settingsItem);

                const auto settingsKeyChord{ actionMap.GetKeyBindingForAction(ShortcutAction::OpenSettings, OpenSettingsArgs{ SettingsTarget::SettingsUI }) };
                if (settingsKeyChord)
                {
                    _SetAcceleratorForMenuItem(settingsItem, settingsKeyChord);
                }

                // Create the command palette button.
                auto commandPaletteFlyout = WUX::Controls::MenuFlyoutItem{};
                commandPaletteFlyout.Text(RS_(L"CommandPaletteMenuItem"));

                WUX::Controls::FontIcon commandPaletteIcon{};
                commandPaletteIcon.Glyph(L"\xE945");
                commandPaletteIcon.FontFamily(Media::FontFamily{ L"Segoe Fluent Icons, Segoe MDL2 Assets" });
                commandPaletteFlyout.Icon(commandPaletteIcon);

                commandPaletteFlyout.Click({ this, &TerminalPage::_CommandPaletteButtonOnClick });
                newTabFlyout.Items().Append(commandPaletteFlyout);

                const auto commandPaletteKeyChord{ actionMap.GetKeyBindingForAction(ShortcutAction::ToggleCommandPalette) };
                if (commandPaletteKeyChord)
                {
                    _SetAcceleratorForMenuItem(commandPaletteFlyout, commandPaletteKeyChord);
                }
            }

            // Create the about button.
            auto aboutFlyout = WUX::Controls::MenuFlyoutItem{};
            aboutFlyout.Text(RS_(L"AboutMenuItem"));

            WUX::Controls::SymbolIcon aboutIcon{};
            aboutIcon.Symbol(WUX::Controls::Symbol::Help);
            aboutFlyout.Icon(aboutIcon);

            aboutFlyout.Click({ this, &TerminalPage::_AboutButtonOnClick });
            newTabFlyout.Items().Append(aboutFlyout);
        }

        // Before opening the fly-out set focus on the current tab
        // so no matter how fly-out is closed later on the focus will return to some tab.
        // We cannot do it on closing because if the window loses focus (alt+tab)
        // the closing event is not fired.
        // It is important to set the focus on the tab
        // Since the previous focus location might be discarded in the background,
        // e.g., the command palette will be dismissed by the menu,
        // and then closing the fly-out will move the focus to wrong location.
        newTabFlyout.Opening([this](auto&&, auto&&) {
            _FocusCurrentTab(true);
        });
        _newTabButton.Flyout(newTabFlyout);
    }

    // Function Description:
    // Called when the openNewTabDropdown keybinding is used.
    // Shows the dropdown flyout.
    void TerminalPage::_OpenNewTabDropdown()
    {
        _newTabButton.Flyout().ShowAt(_newTabButton);
    }

    void TerminalPage::_OpenNewTerminalViaDropdown(const NewTerminalArgs newTerminalArgs)
    {
        // if alt is pressed, open a pane
        const auto window = CoreWindow::GetForCurrentThread();
        const auto rAltState = window.GetKeyState(VirtualKey::RightMenu);
        const auto lAltState = window.GetKeyState(VirtualKey::LeftMenu);
        const auto altPressed = WI_IsFlagSet(lAltState, CoreVirtualKeyStates::Down) ||
                                WI_IsFlagSet(rAltState, CoreVirtualKeyStates::Down);

        const auto shiftState{ window.GetKeyState(VirtualKey::Shift) };
        const auto rShiftState = window.GetKeyState(VirtualKey::RightShift);
        const auto lShiftState = window.GetKeyState(VirtualKey::LeftShift);
        const auto shiftPressed{ WI_IsFlagSet(shiftState, CoreVirtualKeyStates::Down) ||
                                 WI_IsFlagSet(lShiftState, CoreVirtualKeyStates::Down) ||
                                 WI_IsFlagSet(rShiftState, CoreVirtualKeyStates::Down) };

        const auto ctrlState{ window.GetKeyState(VirtualKey::Control) };
        const auto rCtrlState = window.GetKeyState(VirtualKey::RightControl);
        const auto lCtrlState = window.GetKeyState(VirtualKey::LeftControl);
        const auto ctrlPressed{ WI_IsFlagSet(ctrlState, CoreVirtualKeyStates::Down) ||
                                WI_IsFlagSet(rCtrlState, CoreVirtualKeyStates::Down) ||
                                WI_IsFlagSet(lCtrlState, CoreVirtualKeyStates::Down) };

        // Check for DebugTap
        auto debugTap = this->_settings.GlobalSettings().DebugFeaturesEnabled() &&
                        WI_IsFlagSet(lAltState, CoreVirtualKeyStates::Down) &&
                        WI_IsFlagSet(rAltState, CoreVirtualKeyStates::Down);

        const auto dispatchToElevatedWindow = ctrlPressed && !IsElevated();

        if ((shiftPressed || dispatchToElevatedWindow) && !debugTap)
        {
            // Manually fill in the evaluated profile.
            if (newTerminalArgs.ProfileIndex() != nullptr)
            {
                // We want to promote the index to a GUID because there is no "launch to profile index" command.
                const auto profile = _settings.GetProfileForArgs(newTerminalArgs);
                if (profile)
                {
                    newTerminalArgs.Profile(::Microsoft::Console::Utils::GuidToString(profile.Guid()));
                }
            }

            if (dispatchToElevatedWindow)
            {
                _OpenElevatedWT(newTerminalArgs);
            }
            else
            {
                _OpenNewWindow(newTerminalArgs);
            }
        }
        else
        {
            const auto newPane = _MakePane(newTerminalArgs);
            // If the newTerminalArgs caused us to open an elevated window
            // instead of creating a pane, it may have returned nullptr. Just do
            // nothing then.
            if (!newPane)
            {
                return;
            }
            if (altPressed && !debugTap)
            {
                this->_SplitPane(SplitDirection::Automatic,
                                 0.5f,
                                 newPane);
            }
            else
            {
                _CreateNewTabFromPane(newPane);
            }
        }
    }

    winrt::fire_and_forget TerminalPage::_RemoveOnCloseRoutine(Microsoft::UI::Xaml::Controls::TabViewItem tabViewItem, winrt::com_ptr<TerminalPage> page)
    {
        co_await wil::resume_foreground(page->_tabView.Dispatcher());

        if (auto tab{ _GetTabByTabViewItem(tabViewItem) })
        {
            _RemoveTab(tab);
        }
    }

    // Method Description:
    // - Creates a new connection based on the profile settings
    // Arguments:
    // - the profile we want the settings from
    // - the terminal settings
    // Return value:
    // - the desired connection
    TerminalConnection::ITerminalConnection TerminalPage::_CreateConnectionFromSettings(Profile profile,
                                                                                        TerminalSettings settings)
    {
        TerminalConnection::ITerminalConnection connection{ nullptr };

        auto connectionType = profile.ConnectionType();
        winrt::guid sessionGuid{};

        if (connectionType == TerminalConnection::AzureConnection::ConnectionType() &&
            TerminalConnection::AzureConnection::IsAzureConnectionAvailable())
        {
            // TODO GH#4661: Replace this with directly using the AzCon when our VT is better
            std::filesystem::path azBridgePath{ wil::GetModuleFileNameW<std::wstring>(nullptr) };
            azBridgePath.replace_filename(L"TerminalAzBridge.exe");
            connection = TerminalConnection::ConptyConnection();
            auto valueSet = TerminalConnection::ConptyConnection::CreateSettings(azBridgePath.wstring(),
                                                                                 L".",
                                                                                 L"Azure",
                                                                                 nullptr,
                                                                                 ::base::saturated_cast<uint32_t>(settings.InitialRows()),
                                                                                 ::base::saturated_cast<uint32_t>(settings.InitialCols()),
                                                                                 winrt::guid());

            if constexpr (Feature_VtPassthroughMode::IsEnabled())
            {
                valueSet.Insert(L"passthroughMode", Windows::Foundation::PropertyValue::CreateBoolean(settings.VtPassthrough()));
            }

            connection.Initialize(valueSet);
        }

        else
        {
            // profile is guaranteed to exist here
            auto guidWString = Utils::GuidToString(profile.Guid());

            StringMap envMap{};
            envMap.Insert(L"WT_PROFILE_ID", guidWString);
            envMap.Insert(L"WSLENV", L"WT_PROFILE_ID");

            // Update the path to be relative to whatever our CWD is.
            //
            // Refer to the examples in
            // https://en.cppreference.com/w/cpp/filesystem/path/append
            //
            // We need to do this here, to ensure we tell the ConptyConnection
            // the correct starting path. If we're being invoked from another
            // terminal instance (e.g. wt -w 0 -d .), then we have switched our
            // CWD to the provided path. We should treat the StartingDirectory
            // as relative to the current CWD.
            //
            // The connection must be informed of the current CWD on
            // construction, because the connection might not spawn the child
            // process until later, on another thread, after we've already
            // restored the CWD to it's original value.
            auto newWorkingDirectory{ settings.StartingDirectory() };
            if (newWorkingDirectory.size() == 0 || newWorkingDirectory.size() == 1 &&
                                                       !(newWorkingDirectory[0] == L'~' || newWorkingDirectory[0] == L'/'))
            { // We only want to resolve the new WD against the CWD if it doesn't look like a Linux path (see GH#592)
                auto cwdString{ wil::GetCurrentDirectoryW<std::wstring>() };
                std::filesystem::path cwd{ cwdString };
                cwd /= settings.StartingDirectory().c_str();
                newWorkingDirectory = winrt::hstring{ cwd.wstring() };
            }

            auto conhostConn = TerminalConnection::ConptyConnection();
            auto valueSet = TerminalConnection::ConptyConnection::CreateSettings(settings.Commandline(),
                                                                                 newWorkingDirectory,
                                                                                 settings.StartingTitle(),
                                                                                 envMap.GetView(),
                                                                                 ::base::saturated_cast<uint32_t>(settings.InitialRows()),
                                                                                 ::base::saturated_cast<uint32_t>(settings.InitialCols()),
                                                                                 winrt::guid());

            valueSet.Insert(L"passthroughMode", Windows::Foundation::PropertyValue::CreateBoolean(settings.VtPassthrough()));

            conhostConn.Initialize(valueSet);

            sessionGuid = conhostConn.Guid();
            connection = conhostConn;
        }

        TraceLoggingWrite(
            g_hTerminalAppProvider,
            "ConnectionCreated",
            TraceLoggingDescription("Event emitted upon the creation of a connection"),
            TraceLoggingGuid(connectionType, "ConnectionTypeGuid", "The type of the connection"),
            TraceLoggingGuid(profile.Guid(), "ProfileGuid", "The profile's GUID"),
            TraceLoggingGuid(sessionGuid, "SessionGuid", "The WT_SESSION's GUID"),
            TraceLoggingKeyword(MICROSOFT_KEYWORD_MEASURES),
            TelemetryPrivacyDataTag(PDT_ProductAndServicePerformance));

        return connection;
    }

    // Method Description:
    // - Called when the settings button is clicked. Launches a background
    //   thread to open the settings file in the default JSON editor.
    // Arguments:
    // - <none>
    // Return Value:
    // - <none>
    void TerminalPage::_SettingsButtonOnClick(const IInspectable&,
                                              const RoutedEventArgs&)
    {
        const auto window = CoreWindow::GetForCurrentThread();

        // check alt state
        const auto rAltState{ window.GetKeyState(VirtualKey::RightMenu) };
        const auto lAltState{ window.GetKeyState(VirtualKey::LeftMenu) };
        const auto altPressed{ WI_IsFlagSet(lAltState, CoreVirtualKeyStates::Down) ||
                               WI_IsFlagSet(rAltState, CoreVirtualKeyStates::Down) };

        // check shift state
        const auto shiftState{ window.GetKeyState(VirtualKey::Shift) };
        const auto lShiftState{ window.GetKeyState(VirtualKey::LeftShift) };
        const auto rShiftState{ window.GetKeyState(VirtualKey::RightShift) };
        const auto shiftPressed{ WI_IsFlagSet(shiftState, CoreVirtualKeyStates::Down) ||
                                 WI_IsFlagSet(lShiftState, CoreVirtualKeyStates::Down) ||
                                 WI_IsFlagSet(rShiftState, CoreVirtualKeyStates::Down) };

        auto target{ SettingsTarget::SettingsUI };
        if (shiftPressed)
        {
            target = SettingsTarget::SettingsFile;
        }
        else if (altPressed)
        {
            target = SettingsTarget::DefaultsFile;
        }
        _LaunchSettings(target);
    }

    // Method Description:
    // - Called when the command palette button is clicked. Opens the command palette.
    void TerminalPage::_CommandPaletteButtonOnClick(const IInspectable&,
                                                    const RoutedEventArgs&)
    {
        CommandPalette().EnableCommandPaletteMode(CommandPaletteLaunchMode::Action);
        CommandPalette().Visibility(Visibility::Visible);
    }

    // Method Description:
    // - Called when the about button is clicked. See _ShowAboutDialog for more info.
    // Arguments:
    // - <unused>
    // Return Value:
    // - <none>
    void TerminalPage::_AboutButtonOnClick(const IInspectable&,
                                           const RoutedEventArgs&)
    {
        _ShowAboutDialog();
    }

    // Method Description:
    // - Called when the users pressed keyBindings while CommandPalette is open.
    // - As of GH#8480, this is also bound to the TabRowControl's KeyUp event.
    //   That should only fire when focus is in the tab row, which is hard to
    //   do. Notably, that's possible:
    //   - When you have enough tabs to make the little scroll arrows appear,
    //     click one, then hit tab
    //   - When Narrator is in Scan mode (which is the a11y bug we're fixing here)
    // - This method is effectively an extract of TermControl::_KeyHandler and TermControl::_TryHandleKeyBinding.
    // Arguments:
    // - e: the KeyRoutedEventArgs containing info about the keystroke.
    // Return Value:
    // - <none>
    void TerminalPage::_KeyDownHandler(const Windows::Foundation::IInspectable& /*sender*/, const Windows::UI::Xaml::Input::KeyRoutedEventArgs& e)
    {
        const auto keyStatus = e.KeyStatus();
        const auto vkey = gsl::narrow_cast<WORD>(e.OriginalKey());
        const auto scanCode = gsl::narrow_cast<WORD>(keyStatus.ScanCode);
        const auto modifiers = _GetPressedModifierKeys();

        // GH#11076:
        // For some weird reason we sometimes receive a WM_KEYDOWN
        // message without vkey or scanCode if a user drags a tab.
        // The KeyChord constructor has a debug assertion ensuring that all KeyChord
        // either have a valid vkey/scanCode. This is important, because this prevents
        // accidental insertion of invalid KeyChords into classes like ActionMap.
        if (!vkey && !scanCode)
        {
            return;
        }

        // Alt-Numpad# input will send us a character once the user releases
        // Alt, so we should be ignoring the individual keydowns. The character
        // will be sent through the TSFInputControl. See GH#1401 for more
        // details
        if (modifiers.IsAltPressed() && (vkey >= VK_NUMPAD0 && vkey <= VK_NUMPAD9))
        {
            return;
        }

        // GH#2235: Terminal::Settings hasn't been modified to differentiate
        // between AltGr and Ctrl+Alt yet.
        // -> Don't check for key bindings if this is an AltGr key combination.
        if (modifiers.IsAltGrPressed())
        {
            return;
        }

        const auto actionMap = _settings.ActionMap();
        if (!actionMap)
        {
            return;
        }

        const auto cmd = actionMap.GetActionByKeyChord({
            modifiers.IsCtrlPressed(),
            modifiers.IsAltPressed(),
            modifiers.IsShiftPressed(),
            modifiers.IsWinPressed(),
            vkey,
            scanCode,
        });
        if (!cmd)
        {
            return;
        }

        if (!_actionDispatch->DoAction(cmd.ActionAndArgs()))
        {
            return;
        }

        if (const auto p = CommandPalette(); p.Visibility() == Visibility::Visible && cmd.ActionAndArgs().Action() != ShortcutAction::ToggleCommandPalette)
        {
            p.Visibility(Visibility::Collapsed);
        }

        // Let's assume the user has bound the dead key "^" to a sendInput command that sends "b".
        // If the user presses the two keys "^a" it'll produce "bâ", despite us marking the key event as handled.
        // The following is used to manually "consume" such dead keys and clear them from the keyboard state.
        _ClearKeyboardState(vkey, scanCode);
        e.Handled(true);
    }

    // Method Description:
    // - Get the modifier keys that are currently pressed. This can be used to
    //   find out which modifiers (ctrl, alt, shift) are pressed in events that
    //   don't necessarily include that state.
    // - This is a copy of TermControl::_GetPressedModifierKeys.
    // Return Value:
    // - The Microsoft::Terminal::Core::ControlKeyStates representing the modifier key states.
    ControlKeyStates TerminalPage::_GetPressedModifierKeys() noexcept
    {
        const auto window = CoreWindow::GetForCurrentThread();
        // DONT USE
        //      != CoreVirtualKeyStates::None
        // OR
        //      == CoreVirtualKeyStates::Down
        // Sometimes with the key down, the state is Down | Locked.
        // Sometimes with the key up, the state is Locked.
        // IsFlagSet(Down) is the only correct solution.

        struct KeyModifier
        {
            VirtualKey vkey;
            ControlKeyStates flags;
        };

        constexpr std::array<KeyModifier, 7> modifiers{ {
            { VirtualKey::RightMenu, ControlKeyStates::RightAltPressed },
            { VirtualKey::LeftMenu, ControlKeyStates::LeftAltPressed },
            { VirtualKey::RightControl, ControlKeyStates::RightCtrlPressed },
            { VirtualKey::LeftControl, ControlKeyStates::LeftCtrlPressed },
            { VirtualKey::Shift, ControlKeyStates::ShiftPressed },
            { VirtualKey::RightWindows, ControlKeyStates::RightWinPressed },
            { VirtualKey::LeftWindows, ControlKeyStates::LeftWinPressed },
        } };

        ControlKeyStates flags;

        for (const auto& mod : modifiers)
        {
            const auto state = window.GetKeyState(mod.vkey);
            const auto isDown = WI_IsFlagSet(state, CoreVirtualKeyStates::Down);

            if (isDown)
            {
                flags |= mod.flags;
            }
        }

        return flags;
    }

    // Method Description:
    // - Discards currently pressed dead keys.
    // - This is a copy of TermControl::_ClearKeyboardState.
    // Arguments:
    // - vkey: The vkey of the key pressed.
    // - scanCode: The scan code of the key pressed.
    void TerminalPage::_ClearKeyboardState(const WORD vkey, const WORD scanCode) noexcept
    {
        std::array<BYTE, 256> keyState;
        if (!GetKeyboardState(keyState.data()))
        {
            return;
        }

        // As described in "Sometimes you *want* to interfere with the keyboard's state buffer":
        //   http://archives.miloush.net/michkap/archive/2006/09/10/748775.html
        // > "The key here is to keep trying to pass stuff to ToUnicode until -1 is not returned."
        std::array<wchar_t, 16> buffer;
        while (ToUnicodeEx(vkey, scanCode, keyState.data(), buffer.data(), gsl::narrow_cast<int>(buffer.size()), 0b1, nullptr) < 0)
        {
        }
    }

    // Method Description:
    // - Configure the AppKeyBindings to use our ShortcutActionDispatch and the updated ActionMap
    //    as the object to handle dispatching ShortcutAction events.
    // Arguments:
    // - bindings: An IActionMapView object to wire up with our event handlers
    void TerminalPage::_HookupKeyBindings(const IActionMapView& actionMap) noexcept
    {
        _bindings->SetDispatch(*_actionDispatch);
        _bindings->SetActionMap(actionMap);
    }

    // Method Description:
    // - Register our event handlers with our ShortcutActionDispatch. The
    //   ShortcutActionDispatch is responsible for raising the appropriate
    //   events for an ActionAndArgs. WE'll handle each possible event in our
    //   own way.
    // Arguments:
    // - <none>
    void TerminalPage::_RegisterActionCallbacks()
    {
        // Hook up the ShortcutActionDispatch object's events to our handlers.
        // They should all be hooked up here, regardless of whether or not
        // there's an actual keychord for them.
#define ON_ALL_ACTIONS(action) HOOKUP_ACTION(action);
        ALL_SHORTCUT_ACTIONS
#undef ON_ALL_ACTIONS
    }

    // Method Description:
    // - Get the title of the currently focused terminal control. If this tab is
    //   the focused tab, then also bubble this title to any listeners of our
    //   TitleChanged event.
    // Arguments:
    // - tab: the Tab to update the title for.
    void TerminalPage::_UpdateTitle(const TerminalTab& tab)
    {
        auto newTabTitle = tab.Title();

        if (tab == _GetFocusedTab())
        {
            _TitleChangedHandlers(*this, newTabTitle);
        }
    }

    // Method Description:
    // - Connects event handlers to the TermControl for events that we want to
    //   handle. This includes:
    //    * the Copy and Paste events, for setting and retrieving clipboard data
    //      on the right thread
    // Arguments:
    // - term: The newly created TermControl to connect the events for
    void TerminalPage::_RegisterTerminalEvents(TermControl term)
    {
        term.RaiseNotice({ this, &TerminalPage::_ControlNoticeRaisedHandler });

        // Add an event handler when the terminal's selection wants to be copied.
        // When the text buffer data is retrieved, we'll copy the data into the Clipboard
        term.CopyToClipboard({ this, &TerminalPage::_CopyToClipboardHandler });

        // Add an event handler when the terminal wants to paste data from the Clipboard.
        term.PasteFromClipboard({ this, &TerminalPage::_PasteFromClipboardHandler });

        term.OpenHyperlink({ this, &TerminalPage::_OpenHyperlinkHandler });

        term.HidePointerCursor({ get_weak(), &TerminalPage::_HidePointerCursorHandler });
        term.RestorePointerCursor({ get_weak(), &TerminalPage::_RestorePointerCursorHandler });
        // Add an event handler for when the terminal or tab wants to set a
        // progress indicator on the taskbar
        term.SetTaskbarProgress({ get_weak(), &TerminalPage::_SetTaskbarProgressHandler });

        term.ConnectionStateChanged({ get_weak(), &TerminalPage::_ConnectionStateChangedHandler });
    }

    // Method Description:
    // - Connects event handlers to the TerminalTab for events that we want to
    //   handle. This includes:
    //    * the TitleChanged event, for changing the text of the tab
    //    * the Color{Selected,Cleared} events to change the color of a tab.
    // Arguments:
    // - hostingTab: The Tab that's hosting this TermControl instance
    void TerminalPage::_RegisterTabEvents(TerminalTab& hostingTab)
    {
        auto weakTab{ hostingTab.get_weak() };
        auto weakThis{ get_weak() };
        // PropertyChanged is the generic mechanism by which the Tab
        // communicates changes to any of its observable properties, including
        // the Title
        hostingTab.PropertyChanged([weakTab, weakThis](auto&&, const WUX::Data::PropertyChangedEventArgs& args) {
            auto page{ weakThis.get() };
            auto tab{ weakTab.get() };
            if (page && tab)
            {
                if (args.PropertyName() == L"Title")
                {
                    page->_UpdateTitle(*tab);
                }
                else if (args.PropertyName() == L"Content")
                {
                    if (*tab == page->_GetFocusedTab())
                    {
                        page->_tabContent.Children().Clear();
                        page->_tabContent.Children().Append(tab->Content());

                        tab->Focus(FocusState::Programmatic);
                    }
                }
            }
        });

        // react on color changed events
        hostingTab.ColorSelected([weakTab, weakThis](auto&& color) {
            auto page{ weakThis.get() };
            auto tab{ weakTab.get() };

            if (page && tab && (tab->FocusState() != FocusState::Unfocused))
            {
                page->_SetNonClientAreaColors(color);
            }
        });

        hostingTab.ColorCleared([weakTab, weakThis]() {
            auto page{ weakThis.get() };
            auto tab{ weakTab.get() };

            if (page && tab && (tab->FocusState() != FocusState::Unfocused))
            {
                page->_ClearNonClientAreaColors();
            }
        });

        // Add an event handler for when the terminal or tab wants to set a
        // progress indicator on the taskbar
        hostingTab.TaskbarProgressChanged({ get_weak(), &TerminalPage::_SetTaskbarProgressHandler });

        // TODO GH#3327: Once we support colorizing the NewTab button based on
        // the color of the tab, we'll want to make sure to call
        // _ClearNewTabButtonColor here, to reset it to the default (for the
        // newly created tab).
        // remove any colors left by other colored tabs
        // _ClearNewTabButtonColor();
    }

    // Method Description:
    // - Helper to manually exit "zoom" when certain actions take place.
    //   Anything that modifies the state of the pane tree should probably
    //   un-zoom the focused pane first, so that the user can see the full pane
    //   tree again. These actions include:
    //   * Splitting a new pane
    //   * Closing a pane
    //   * Moving focus between panes
    //   * Resizing a pane
    // Arguments:
    // - <none>
    // Return Value:
    // - <none>
    void TerminalPage::_UnZoomIfNeeded()
    {
        if (const auto activeTab{ _GetFocusedTabImpl() })
        {
            if (activeTab->IsZoomed())
            {
                // Remove the content from the tab first, so Pane::UnZoom can
                // re-attach the content to the tree w/in the pane
                _tabContent.Children().Clear();
                // In ExitZoom, we'll change the Tab's Content(), triggering the
                // content changed event, which will re-attach the tab's new content
                // root to the tree.
                activeTab->ExitZoom();
            }
        }
    }

    // Method Description:
    // - Attempt to move focus between panes, as to focus the child on
    //   the other side of the separator. See Pane::NavigateFocus for details.
    // - Moves the focus of the currently focused tab.
    // Arguments:
    // - direction: The direction to move the focus in.
    // Return Value:
    // - Whether changing the focus succeeded. This allows a keychord to propagate
    //   to the terminal when no other panes are present (GH#6219)
    bool TerminalPage::_MoveFocus(const FocusDirection& direction)
    {
        if (const auto terminalTab{ _GetFocusedTabImpl() })
        {
            return terminalTab->NavigateFocus(direction);
        }
        return false;
    }

    // Method Description:
    // - Attempt to swap the positions of the focused pane with another pane.
    //   See Pane::SwapPane for details.
    // Arguments:
    // - direction: The direction to move the focused pane in.
    // Return Value:
    // - true if panes were swapped.
    bool TerminalPage::_SwapPane(const FocusDirection& direction)
    {
        if (const auto terminalTab{ _GetFocusedTabImpl() })
        {
            _UnZoomIfNeeded();
            return terminalTab->SwapPane(direction);
        }
        return false;
    }

    TermControl TerminalPage::_GetActiveControl()
    {
        if (const auto terminalTab{ _GetFocusedTabImpl() })
        {
            return terminalTab->GetActiveTerminalControl();
        }
        return nullptr;
    }
    // Method Description:
    // - Warn the user that they are about to close all open windows, then
    //   signal that we want to close everything.
    fire_and_forget TerminalPage::RequestQuit()
    {
        if (!_displayingCloseDialog)
        {
            _displayingCloseDialog = true;
            auto warningResult = co_await _ShowQuitDialog();
            _displayingCloseDialog = false;

            if (warningResult != ContentDialogResult::Primary)
            {
                co_return;
            }

            _QuitRequestedHandlers(nullptr, nullptr);
        }
    }

    // Method Description:
    // - Saves the window position and tab layout to the application state
    // - This does not create the InitialPosition field, that needs to be
    //   added externally.
    // Arguments:
    // - <none>
    // Return Value:
    // - the window layout
    WindowLayout TerminalPage::GetWindowLayout()
    {
        if (_startupState != StartupState::Initialized)
        {
            return nullptr;
        }

        std::vector<ActionAndArgs> actions;

        for (auto tab : _tabs)
        {
            auto t = winrt::get_self<implementation::TabBase>(tab);
            auto tabActions = t->BuildStartupActions();
            actions.insert(actions.end(), std::make_move_iterator(tabActions.begin()), std::make_move_iterator(tabActions.end()));
        }

        // if the focused tab was not the last tab, restore that
        auto idx = _GetFocusedTabIndex();
        if (idx && idx != _tabs.Size() - 1)
        {
            ActionAndArgs action;
            action.Action(ShortcutAction::SwitchToTab);
            SwitchToTabArgs switchToTabArgs{ idx.value() };
            action.Args(switchToTabArgs);

            actions.emplace_back(std::move(action));
        }

        // If the user set a custom name, save it
        if (_WindowName != L"")
        {
            ActionAndArgs action;
            action.Action(ShortcutAction::RenameWindow);
            RenameWindowArgs args{ _WindowName };
            action.Args(args);

            actions.emplace_back(std::move(action));
        }

        WindowLayout layout{};
        layout.TabLayout(winrt::single_threaded_vector<ActionAndArgs>(std::move(actions)));

        auto mode = LaunchMode::DefaultMode;
        WI_SetFlagIf(mode, LaunchMode::FullscreenMode, _isFullscreen);
        WI_SetFlagIf(mode, LaunchMode::FocusMode, _isInFocusMode);
        WI_SetFlagIf(mode, LaunchMode::MaximizedMode, _isMaximized);

        layout.LaunchMode({ mode });

        // Only save the content size because the tab size will be added on load.
        const auto contentWidth = ::base::saturated_cast<float>(_tabContent.ActualWidth());
        const auto contentHeight = ::base::saturated_cast<float>(_tabContent.ActualHeight());
        const winrt::Windows::Foundation::Size windowSize{ contentWidth, contentHeight };

        layout.InitialSize(windowSize);

        return layout;
    }

    // Method Description:
    // - Close the terminal app. If there is more
    //   than one tab opened, show a warning dialog.
    // Arguments:
    // - bypassDialog: if true a dialog won't be shown even if the user would
    //   normally get confirmation. This is used in the case where the user
    //   has already been prompted by the Quit action.
    fire_and_forget TerminalPage::CloseWindow(bool bypassDialog)
    {
        if (!bypassDialog &&
            _HasMultipleTabs() &&
            _settings.GlobalSettings().ConfirmCloseAllTabs() &&
            !_displayingCloseDialog)
        {
            _displayingCloseDialog = true;
            auto warningResult = co_await _ShowCloseWarningDialog();
            _displayingCloseDialog = false;

            if (warningResult != ContentDialogResult::Primary)
            {
                co_return;
            }
        }

        if (ShouldUsePersistedLayout(_settings))
        {
            // Don't delete the ApplicationState when all of the tabs are removed.
            // If there is still a monarch living they will get the event that
            // a window closed and trigger a new save without this window.
            _maintainStateOnTabClose = true;
        }

        _RemoveAllTabs();
    }

    // Method Description:
    // - Move the viewport of the terminal of the currently focused tab up or
    //      down a number of lines.
    // Arguments:
    // - scrollDirection: ScrollUp will move the viewport up, ScrollDown will move the viewport down
    // - rowsToScroll: a number of lines to move the viewport. If not provided we will use a system default.
    void TerminalPage::_Scroll(ScrollDirection scrollDirection, const Windows::Foundation::IReference<uint32_t>& rowsToScroll)
    {
        if (const auto terminalTab{ _GetFocusedTabImpl() })
        {
            uint32_t realRowsToScroll;
            if (rowsToScroll == nullptr)
            {
                // The magic value of WHEEL_PAGESCROLL indicates that we need to scroll the entire page
                realRowsToScroll = _systemRowsToScroll == WHEEL_PAGESCROLL ?
                                       terminalTab->GetActiveTerminalControl().ViewHeight() :
                                       _systemRowsToScroll;
            }
            else
            {
                // use the custom value specified in the command
                realRowsToScroll = rowsToScroll.Value();
            }
            auto scrollDelta = _ComputeScrollDelta(scrollDirection, realRowsToScroll);
            terminalTab->Scroll(scrollDelta);
        }
    }

    // Method Description:
    // - Moves the currently active pane on the currently active tab to the
    //   specified tab. If the tab index is greater than the number of
    //   tabs, then a new tab will be created for the pane. Similarly, if a pane
    //   is the last remaining pane on a tab, that tab will be closed upon moving.
    // - No move will occur if the tabIdx is the same as the current tab, or if
    //   the specified tab is not a host of terminals (such as the settings tab).
    // Arguments:
    // - tabIdx: The target tab index.
    // Return Value:
    // - true if the pane was successfully moved to the new tab.
    bool TerminalPage::_MovePane(const uint32_t tabIdx)
    {
        auto focusedTab{ _GetFocusedTabImpl() };

        if (!focusedTab)
        {
            return false;
        }

        // If we are trying to move from the current tab to the current tab do nothing.
        if (_GetFocusedTabIndex() == tabIdx)
        {
            return false;
        }

        // Moving the pane from the current tab might close it, so get the next
        // tab before its index changes.
        if (_tabs.Size() > tabIdx)
        {
            auto targetTab = _GetTerminalTabImpl(_tabs.GetAt(tabIdx));
            // if the selected tab is not a host of terminals (e.g. settings)
            // don't attempt to add a pane to it.
            if (!targetTab)
            {
                return false;
            }
            auto pane = focusedTab->DetachPane();
            targetTab->AttachPane(pane);
            _SetFocusedTab(*targetTab);
        }
        else
        {
            auto pane = focusedTab->DetachPane();
            _CreateNewTabFromPane(pane);
        }

        return true;
    }

    // Method Description:
    // - Split the focused pane either horizontally or vertically, and place the
    //   given pane accordingly in the tree
    // Arguments:
    // - newPane: the pane to add to our tree of panes
    // - splitDirection: one value from the TerminalApp::SplitDirection enum, indicating how the
    //   new pane should be split from its parent.
    // - splitSize: the size of the split
    void TerminalPage::_SplitPane(const SplitDirection splitDirection,
                                  const float splitSize,
                                  std::shared_ptr<Pane> newPane)
    {
        const auto focusedTab{ _GetFocusedTabImpl() };

        // Clever hack for a crash in startup, with multiple sub-commands. Say
        // you have the following commandline:
        //
        //   wtd nt -p "elevated cmd" ; sp -p "elevated cmd" ; sp -p "Command Prompt"
        //
        // Where "elevated cmd" is an elevated profile.
        //
        // In that scenario, we won't dump off the commandline immediately to an
        // elevated window, because it's got the final unelevated split in it.
        // However, when we get to that command, there won't be a tab yet. So
        // we'd crash right about here.
        //
        // Instead, let's just promote this first split to be a tab instead.
        // Crash avoided, and we don't need to worry about inserting a new-tab
        // command in at the start.
        if (!focusedTab && _tabs.Size() == 0)
        {
            _CreateNewTabFromPane(newPane);
        }
        else
        {
            _SplitPane(*focusedTab, splitDirection, splitSize, newPane);
        }
    }

    // Method Description:
    // - Split the focused pane of the given tab, either horizontally or vertically, and place the
    //   given pane accordingly
    // Arguments:
    // - tab: The tab that is going to be split.
    // - newPane: the pane to add to our tree of panes
    // - splitDirection: one value from the TerminalApp::SplitDirection enum, indicating how the
    //   new pane should be split from its parent.
    // - splitSize: the size of the split
    void TerminalPage::_SplitPane(TerminalTab& tab,
                                  const SplitDirection splitDirection,
                                  const float splitSize,
                                  std::shared_ptr<Pane> newPane)
    {
        // If the caller is calling us with the return value of _MakePane
        // directly, it's possible that nullptr was returned, if the connections
        // was supposed to be launched in an elevated window. In that case, do
        // nothing here. We don't have a pane with which to create the split.
        if (!newPane)
        {
            return;
        }
        const auto contentWidth = ::base::saturated_cast<float>(_tabContent.ActualWidth());
        const auto contentHeight = ::base::saturated_cast<float>(_tabContent.ActualHeight());
        const winrt::Windows::Foundation::Size availableSpace{ contentWidth, contentHeight };

        const auto realSplitType = tab.PreCalculateCanSplit(splitDirection, splitSize, availableSpace);
        if (!realSplitType)
        {
            return;
        }

        _UnZoomIfNeeded();
        tab.SplitPane(*realSplitType, splitSize, newPane);

        // After GH#6586, the control will no longer focus itself
        // automatically when it's finished being laid out. Manually focus
        // the control here instead.
        if (_startupState == StartupState::Initialized)
        {
            if (const auto control = _GetActiveControl())
            {
                control.Focus(FocusState::Programmatic);
            }
        }
    }

    // Method Description:
    // - Switches the split orientation of the currently focused pane.
    // Arguments:
    // - <none>
    // Return Value:
    // - <none>
    void TerminalPage::_ToggleSplitOrientation()
    {
        if (const auto terminalTab{ _GetFocusedTabImpl() })
        {
            _UnZoomIfNeeded();
            terminalTab->ToggleSplitOrientation();
        }
    }

    // Method Description:
    // - Attempt to move a separator between panes, as to resize each child on
    //   either size of the separator. See Pane::ResizePane for details.
    // - Moves a separator on the currently focused tab.
    // Arguments:
    // - direction: The direction to move the separator in.
    // Return Value:
    // - <none>
    void TerminalPage::_ResizePane(const ResizeDirection& direction)
    {
        if (const auto terminalTab{ _GetFocusedTabImpl() })
        {
            _UnZoomIfNeeded();
            terminalTab->ResizePane(direction);
        }
    }

    // Method Description:
    // - Move the viewport of the terminal of the currently focused tab up or
    //      down a page. The page length will be dependent on the terminal view height.
    // Arguments:
    // - scrollDirection: ScrollUp will move the viewport up, ScrollDown will move the viewport down
    void TerminalPage::_ScrollPage(ScrollDirection scrollDirection)
    {
        // Do nothing if for some reason, there's no terminal tab in focus. We don't want to crash.
        if (const auto terminalTab{ _GetFocusedTabImpl() })
        {
            if (const auto& control{ _GetActiveControl() })
            {
                const auto termHeight = control.ViewHeight();
                auto scrollDelta = _ComputeScrollDelta(scrollDirection, termHeight);
                terminalTab->Scroll(scrollDelta);
            }
        }
    }

    void TerminalPage::_ScrollToBufferEdge(ScrollDirection scrollDirection)
    {
        if (const auto terminalTab{ _GetFocusedTabImpl() })
        {
            auto scrollDelta = _ComputeScrollDelta(scrollDirection, INT_MAX);
            terminalTab->Scroll(scrollDelta);
        }
    }

    // Method Description:
    // - Gets the title of the currently focused terminal control. If there
    //   isn't a control selected for any reason, returns "Terminal"
    // Arguments:
    // - <none>
    // Return Value:
    // - the title of the focused control if there is one, else "Terminal"
    hstring TerminalPage::Title()
    {
        if (_settings.GlobalSettings().ShowTitleInTitlebar())
        {
            auto selectedIndex = _tabView.SelectedIndex();
            if (selectedIndex >= 0)
            {
                try
                {
                    if (auto focusedControl{ _GetActiveControl() })
                    {
                        return focusedControl.Title();
                    }
                }
                CATCH_LOG();
            }
        }
        return { L"Terminal" };
    }

    // Method Description:
    // - Handles the special case of providing a text override for the UI shortcut due to VK_OEM issue.
    //      Looks at the flags from the KeyChord modifiers and provides a concatenated string value of all
    //      in the same order that XAML would put them as well.
    // Return Value:
    // - a string representation of the key modifiers for the shortcut
    //NOTE: This needs to be localized with https://github.com/microsoft/terminal/issues/794 if XAML framework issue not resolved before then
    static std::wstring _FormatOverrideShortcutText(VirtualKeyModifiers modifiers)
    {
        std::wstring buffer{ L"" };

        if (WI_IsFlagSet(modifiers, VirtualKeyModifiers::Control))
        {
            buffer += L"Ctrl+";
        }

        if (WI_IsFlagSet(modifiers, VirtualKeyModifiers::Shift))
        {
            buffer += L"Shift+";
        }

        if (WI_IsFlagSet(modifiers, VirtualKeyModifiers::Menu))
        {
            buffer += L"Alt+";
        }

        if (WI_IsFlagSet(modifiers, VirtualKeyModifiers::Windows))
        {
            buffer += L"Win+";
        }

        return buffer;
    }

    // Method Description:
    // - Takes a MenuFlyoutItem and a corresponding KeyChord value and creates the accelerator for UI display.
    //   Takes into account a special case for an error condition for a comma
    // Arguments:
    // - MenuFlyoutItem that will be displayed, and a KeyChord to map an accelerator
    void TerminalPage::_SetAcceleratorForMenuItem(WUX::Controls::MenuFlyoutItem& menuItem,
                                                  const KeyChord& keyChord)
    {
#ifdef DEP_MICROSOFT_UI_XAML_708_FIXED
        // work around https://github.com/microsoft/microsoft-ui-xaml/issues/708 in case of VK_OEM_COMMA
        if (keyChord.Vkey() != VK_OEM_COMMA)
        {
            // use the XAML shortcut to give us the automatic capabilities
            auto menuShortcut = Windows::UI::Xaml::Input::KeyboardAccelerator{};

            // TODO: Modify this when https://github.com/microsoft/terminal/issues/877 is resolved
            menuShortcut.Key(static_cast<Windows::System::VirtualKey>(keyChord.Vkey()));

            // add the modifiers to the shortcut
            menuShortcut.Modifiers(keyChord.Modifiers());

            // add to the menu
            menuItem.KeyboardAccelerators().Append(menuShortcut);
        }
        else // we've got a comma, so need to just use the alternate method
#endif
        {
            // extract the modifier and key to a nice format
            auto overrideString = _FormatOverrideShortcutText(keyChord.Modifiers());
            auto mappedCh = MapVirtualKeyW(keyChord.Vkey(), MAPVK_VK_TO_CHAR);
            if (mappedCh != 0)
            {
                menuItem.KeyboardAcceleratorTextOverride(overrideString + gsl::narrow_cast<wchar_t>(mappedCh));
            }
        }
    }

    // Method Description:
    // - Calculates the appropriate size to snap to in the given direction, for
    //   the given dimension. If the global setting `snapToGridOnResize` is set
    //   to `false`, this will just immediately return the provided dimension,
    //   effectively disabling snapping.
    // - See Pane::CalcSnappedDimension
    float TerminalPage::CalcSnappedDimension(const bool widthOrHeight, const float dimension) const
    {
        if (_settings && _settings.GlobalSettings().SnapToGridOnResize())
        {
            if (const auto terminalTab{ _GetFocusedTabImpl() })
            {
                return terminalTab->CalcSnappedDimension(widthOrHeight, dimension);
            }
        }
        return dimension;
    }

    // Method Description:
    // - Place `copiedData` into the clipboard as text. Triggered when a
    //   terminal control raises it's CopyToClipboard event.
    // Arguments:
    // - copiedData: the new string content to place on the clipboard.
    winrt::fire_and_forget TerminalPage::_CopyToClipboardHandler(const IInspectable /*sender*/,
                                                                 const CopyToClipboardEventArgs copiedData)
    {
        co_await wil::resume_foreground(Dispatcher(), CoreDispatcherPriority::High);

        auto dataPack = DataPackage();
        dataPack.RequestedOperation(DataPackageOperation::Copy);

        // The EventArgs.Formats() is an override for the global setting "copyFormatting"
        //   iff it is set
        auto useGlobal = copiedData.Formats() == nullptr;
        auto copyFormats = useGlobal ?
                               _settings.GlobalSettings().CopyFormatting() :
                               copiedData.Formats().Value();

        // copy text to dataPack
        dataPack.SetText(copiedData.Text());

        if (WI_IsFlagSet(copyFormats, CopyFormat::HTML))
        {
            // copy html to dataPack
            const auto htmlData = copiedData.Html();
            if (!htmlData.empty())
            {
                dataPack.SetHtmlFormat(htmlData);
            }
        }

        if (WI_IsFlagSet(copyFormats, CopyFormat::RTF))
        {
            // copy rtf data to dataPack
            const auto rtfData = copiedData.Rtf();
            if (!rtfData.empty())
            {
                dataPack.SetRtf(rtfData);
            }
        }

        try
        {
            Clipboard::SetContent(dataPack);
            Clipboard::Flush();
        }
        CATCH_LOG();
    }

    // Function Description:
    // - This function is called when the `TermControl` requests that we send
    //   it the clipboard's content.
    // - Retrieves the data from the Windows Clipboard and converts it to text.
    // - Shows warnings if the clipboard is too big or contains multiple lines
    //   of text.
    // - Sends the text back to the TermControl through the event's
    //   `HandleClipboardData` member function.
    // - Does some of this in a background thread, as to not hang/crash the UI thread.
    // Arguments:
    // - eventArgs: the PasteFromClipboard event sent from the TermControl
    fire_and_forget TerminalPage::_PasteFromClipboardHandler(const IInspectable /*sender*/,
                                                             const PasteFromClipboardEventArgs eventArgs)
    {
        const auto data = Clipboard::GetContent();

        // This will switch the execution of the function to a background (not
        // UI) thread. This is IMPORTANT, because the getting the clipboard data
        // will crash on the UI thread, because the main thread is a STA.
        co_await winrt::resume_background();

        try
        {
            hstring text = L"";
            if (data.Contains(StandardDataFormats::Text()))
            {
                text = co_await data.GetTextAsync();
            }
            // Windows Explorer's "Copy address" menu item stores a StorageItem in the clipboard, and no text.
            else if (data.Contains(StandardDataFormats::StorageItems()))
            {
                auto items = co_await data.GetStorageItemsAsync();
                if (items.Size() > 0)
                {
                    auto item = items.GetAt(0);
                    text = item.Path();
                }
            }

            if (_settings.GlobalSettings().TrimPaste())
            {
                std::wstring_view textView{ text };
                const auto pos = textView.find_last_not_of(L"\t\n\v\f\r ");
                if (pos == textView.npos)
                {
                    // Text is all white space, nothing to paste
                    co_return;
                }
                else if (const auto toRemove = textView.size() - 1 - pos; toRemove > 0)
                {
                    textView.remove_suffix(toRemove);
                    text = { textView };
                }
            }

            // If the requesting terminal is in bracketed paste mode, then we don't need to warn about a multi-line paste.
            auto warnMultiLine = _settings.GlobalSettings().WarnAboutMultiLinePaste() &&
                                 !eventArgs.BracketedPasteEnabled();
            if (warnMultiLine)
            {
                const auto isNewLineLambda = [](auto c) { return c == L'\n' || c == L'\r'; };
                const auto hasNewLine = std::find_if(text.cbegin(), text.cend(), isNewLineLambda) != text.cend();
                warnMultiLine = hasNewLine;
            }

            constexpr const std::size_t minimumSizeForWarning = 1024 * 5; // 5 KiB
            const auto warnLargeText = text.size() > minimumSizeForWarning &&
                                       _settings.GlobalSettings().WarnAboutLargePaste();

            if (warnMultiLine || warnLargeText)
            {
                co_await wil::resume_foreground(Dispatcher());

                // We have to initialize the dialog here to be able to change the text of the text block within it
                FindName(L"MultiLinePasteDialog").try_as<WUX::Controls::ContentDialog>();
                ClipboardText().Text(text);

                // The vertical offset on the scrollbar does not reset automatically, so reset it manually
                ClipboardContentScrollViewer().ScrollToVerticalOffset(0);

                auto warningResult = ContentDialogResult::Primary;
                if (warnMultiLine)
                {
                    warningResult = co_await _ShowMultiLinePasteWarningDialog();
                }
                else if (warnLargeText)
                {
                    warningResult = co_await _ShowLargePasteWarningDialog();
                }

                // Clear the clipboard text so it doesn't lie around in memory
                ClipboardText().Text(L"");

                if (warningResult != ContentDialogResult::Primary)
                {
                    // user rejected the paste
                    co_return;
                }
            }

            eventArgs.HandleClipboardData(text);
        }
        CATCH_LOG();
    }

    void TerminalPage::_OpenHyperlinkHandler(const IInspectable /*sender*/, const Microsoft::Terminal::Control::OpenHyperlinkEventArgs eventArgs)
    {
        try
        {
            auto parsed = winrt::Windows::Foundation::Uri(eventArgs.Uri().c_str());
            if (_IsUriSupported(parsed))
            {
                ShellExecute(nullptr, L"open", eventArgs.Uri().c_str(), nullptr, nullptr, SW_SHOWNORMAL);
            }
            else
            {
                _ShowCouldNotOpenDialog(RS_(L"UnsupportedSchemeText"), eventArgs.Uri());
            }
        }
        catch (...)
        {
            LOG_CAUGHT_EXCEPTION();
            _ShowCouldNotOpenDialog(RS_(L"InvalidUriText"), eventArgs.Uri());
        }
    }

    // Method Description:
    // - Opens up a dialog box explaining why we could not open a URI
    // Arguments:
    // - The reason (unsupported scheme, invalid uri, potentially more in the future)
    // - The uri
    void TerminalPage::_ShowCouldNotOpenDialog(winrt::hstring reason, winrt::hstring uri)
    {
        if (auto presenter{ _dialogPresenter.get() })
        {
            // FindName needs to be called first to actually load the xaml object
            auto unopenedUriDialog = FindName(L"CouldNotOpenUriDialog").try_as<WUX::Controls::ContentDialog>();

            // Insert the reason and the URI
            CouldNotOpenUriReason().Text(reason);
            UnopenedUri().Text(uri);

            // Show the dialog
            presenter.ShowDialog(unopenedUriDialog);
        }
    }

    // Method Description:
    // - Determines if the given URI is currently supported
    // Arguments:
    // - The parsed URI
    // Return value:
    // - True if we support it, false otherwise
    bool TerminalPage::_IsUriSupported(const winrt::Windows::Foundation::Uri& parsedUri)
    {
        if (parsedUri.SchemeName() == L"http" || parsedUri.SchemeName() == L"https")
        {
            return true;
        }
        if (parsedUri.SchemeName() == L"file")
        {
            const auto host = parsedUri.Host();
            // If no hostname was provided or if the hostname was "localhost", Host() will return an empty string
            // and we allow it
            if (host == L"")
            {
                return true;
            }
            // TODO: by the OSC 8 spec, if a hostname (other than localhost) is provided, we _should_ be
            // comparing that value against what is returned by GetComputerNameExW and making sure they match.
            // However, ShellExecute does not seem to be happy with file URIs of the form
            //          file://{hostname}/path/to/file.ext
            // and so while we could do the hostname matching, we do not know how to actually open the URI
            // if its given in that form. So for now we ignore all hostnames other than localhost
        }
        return false;
    }

    // Important! Don't take this eventArgs by reference, we need to extend the
    // lifetime of it to the other side of the co_await!
    winrt::fire_and_forget TerminalPage::_ControlNoticeRaisedHandler(const IInspectable /*sender*/,
                                                                     const Microsoft::Terminal::Control::NoticeEventArgs eventArgs)
    {
        auto weakThis = get_weak();
        co_await wil::resume_foreground(Dispatcher());
        if (auto page = weakThis.get())
        {
            auto message = eventArgs.Message();

            winrt::hstring title;

            switch (eventArgs.Level())
            {
            case NoticeLevel::Debug:
                title = RS_(L"NoticeDebug"); //\xebe8
                break;
            case NoticeLevel::Info:
                title = RS_(L"NoticeInfo"); // \xe946
                break;
            case NoticeLevel::Warning:
                title = RS_(L"NoticeWarning"); //\xe7ba
                break;
            case NoticeLevel::Error:
                title = RS_(L"NoticeError"); //\xe783
                break;
            }

            page->_ShowControlNoticeDialog(title, message);
        }
    }

    void TerminalPage::_ShowControlNoticeDialog(const winrt::hstring& title, const winrt::hstring& message)
    {
        if (auto presenter{ _dialogPresenter.get() })
        {
            // FindName needs to be called first to actually load the xaml object
            auto controlNoticeDialog = FindName(L"ControlNoticeDialog").try_as<WUX::Controls::ContentDialog>();

            ControlNoticeDialog().Title(winrt::box_value(title));

            // Insert the message
            NoticeMessage().Text(message);

            // Show the dialog
            presenter.ShowDialog(controlNoticeDialog);
        }
    }

    // Method Description:
    // - Copy text from the focused terminal to the Windows Clipboard
    // Arguments:
    // - singleLine: if enabled, copy contents as a single line of text
    // - formats: dictate which formats need to be copied
    // Return Value:
    // - true iff we we able to copy text (if a selection was active)
    bool TerminalPage::_CopyText(const bool singleLine, const Windows::Foundation::IReference<CopyFormat>& formats)
    {
        if (const auto& control{ _GetActiveControl() })
        {
            return control.CopySelectionToClipboard(singleLine, formats);
        }
        return false;
    }

    // Method Description:
    // - Send an event (which will be caught by AppHost) to set the progress indicator on the taskbar
    // Arguments:
    // - sender (not used)
    // - eventArgs: the arguments specifying how to set the progress indicator
    winrt::fire_and_forget TerminalPage::_SetTaskbarProgressHandler(const IInspectable /*sender*/, const IInspectable /*eventArgs*/)
    {
        co_await wil::resume_foreground(Dispatcher());
        _SetTaskbarProgressHandlers(*this, nullptr);
    }

    // Method Description:
    // - Paste text from the Windows Clipboard to the focused terminal
    void TerminalPage::_PasteText()
    {
        if (const auto& control{ _GetActiveControl() })
        {
            control.PasteTextFromClipboard();
        }
    }

    // Function Description:
    // - Called when the settings button is clicked. ShellExecutes the settings
    //   file, as to open it in the default editor for .json files. Does this in
    //   a background thread, as to not hang/crash the UI thread.
    fire_and_forget TerminalPage::_LaunchSettings(const SettingsTarget target)
    {
        if (target == SettingsTarget::SettingsUI)
        {
            OpenSettingsUI();
        }
        else
        {
            // This will switch the execution of the function to a background (not
            // UI) thread. This is IMPORTANT, because the Windows.Storage API's
            // (used for retrieving the path to the file) will crash on the UI
            // thread, because the main thread is a STA.
            co_await winrt::resume_background();

            auto openFile = [](const auto& filePath) {
                HINSTANCE res = ShellExecute(nullptr, nullptr, filePath.c_str(), nullptr, nullptr, SW_SHOW);
                if (static_cast<int>(reinterpret_cast<uintptr_t>(res)) <= 32)
                {
                    ShellExecute(nullptr, nullptr, L"notepad", filePath.c_str(), nullptr, SW_SHOW);
                }
            };

            switch (target)
            {
            case SettingsTarget::DefaultsFile:
                openFile(CascadiaSettings::DefaultSettingsPath());
                break;
            case SettingsTarget::SettingsFile:
                openFile(CascadiaSettings::SettingsPath());
                break;
            case SettingsTarget::AllFiles:
                openFile(CascadiaSettings::DefaultSettingsPath());
                openFile(CascadiaSettings::SettingsPath());
                break;
            }
        }
    }

    // Method Description:
    // - Responds to the TabView control's Tab Closing event by removing
    //      the indicated tab from the set and focusing another one.
    //      The event is cancelled so App maintains control over the
    //      items in the tabview.
    // Arguments:
    // - sender: the control that originated this event
    // - eventArgs: the event's constituent arguments
    void TerminalPage::_OnTabCloseRequested(const IInspectable& /*sender*/, const MUX::Controls::TabViewTabCloseRequestedEventArgs& eventArgs)
    {
        const auto tabViewItem = eventArgs.Tab();
        if (auto tab{ _GetTabByTabViewItem(tabViewItem) })
        {
            _HandleCloseTabRequested(tab);
        }
    }

    TermControl TerminalPage::_InitControl(const TerminalSettingsCreateResult& settings, const ITerminalConnection& connection)
    {
        // Do any initialization that needs to apply to _every_ TermControl we
        // create here.
        // TermControl will copy the settings out of the settings passed to it.
        TermControl term{ settings.DefaultSettings(), settings.UnfocusedSettings(), connection };

        if (_hostingHwnd.has_value())
        {
            term.OwningHwnd(reinterpret_cast<uint64_t>(*_hostingHwnd));
        }
        return term;
    }

    // Method Description:
    // - Creates a pane and returns a shared_ptr to it
    // - The caller should handle where the pane goes after creation,
    //   either to split an already existing pane or to create a new tab with it
    // Arguments:
    // - newTerminalArgs: an object that may contain a blob of parameters to
    //   control which profile is created and with possible other
    //   configurations. See CascadiaSettings::BuildSettings for more details.
    // - duplicate: a boolean to indicate whether the pane we create should be
    //   a duplicate of the currently focused pane
    // - existingConnection: optionally receives a connection from the outside
    //   world instead of attempting to create one
    // Return Value:
    // - If the newTerminalArgs required us to open the pane as a new elevated
    //   connection, then we'll return nullptr. Otherwise, we'll return a new
    //   Pane for this connection.
    std::shared_ptr<Pane> TerminalPage::_MakePane(const NewTerminalArgs& newTerminalArgs,
                                                  const bool duplicate,
                                                  TerminalConnection::ITerminalConnection existingConnection)
    {
        TerminalSettingsCreateResult controlSettings{ nullptr };
        Profile profile{ nullptr };

        if (duplicate)
        {
            const auto focusedTab{ _GetFocusedTabImpl() };
            if (focusedTab)
            {
                profile = focusedTab->GetFocusedProfile();
                if (profile)
                {
                    // TODO GH#5047 If we cache the NewTerminalArgs, we no longer need to do this.
                    profile = GetClosestProfileForDuplicationOfProfile(profile);
                    controlSettings = TerminalSettings::CreateWithProfile(_settings, profile, *_bindings);
                    const auto workingDirectory = focusedTab->GetActiveTerminalControl().WorkingDirectory();
                    const auto validWorkingDirectory = !workingDirectory.empty();
                    if (validWorkingDirectory)
                    {
                        controlSettings.DefaultSettings().StartingDirectory(workingDirectory);
                    }
                }
            }
        }
        if (!profile)
        {
            profile = _settings.GetProfileForArgs(newTerminalArgs);
            controlSettings = TerminalSettings::CreateWithNewTerminalArgs(_settings, newTerminalArgs, *_bindings);
        }

        // Try to handle auto-elevation
        if (_maybeElevate(newTerminalArgs, controlSettings, profile))
        {
            return nullptr;
        }

        auto connection = existingConnection ? existingConnection : _CreateConnectionFromSettings(profile, controlSettings.DefaultSettings());
        if (existingConnection)
        {
            connection.Resize(controlSettings.DefaultSettings().InitialRows(), controlSettings.DefaultSettings().InitialCols());
        }

        TerminalConnection::ITerminalConnection debugConnection{ nullptr };
        if (_settings.GlobalSettings().DebugFeaturesEnabled())
        {
            const auto window = CoreWindow::GetForCurrentThread();
            const auto rAltState = window.GetKeyState(VirtualKey::RightMenu);
            const auto lAltState = window.GetKeyState(VirtualKey::LeftMenu);
            const auto bothAltsPressed = WI_IsFlagSet(lAltState, CoreVirtualKeyStates::Down) &&
                                         WI_IsFlagSet(rAltState, CoreVirtualKeyStates::Down);
            if (bothAltsPressed)
            {
                std::tie(connection, debugConnection) = OpenDebugTapConnection(connection);
            }
        }

        const auto control = _InitControl(controlSettings, connection);
        _RegisterTerminalEvents(control);

        auto resultPane = std::make_shared<Pane>(profile, control);

        if (debugConnection) // this will only be set if global debugging is on and tap is active
        {
            auto newControl = _InitControl(controlSettings, debugConnection);
            _RegisterTerminalEvents(newControl);
            // Split (auto) with the debug tap.
            auto debugPane = std::make_shared<Pane>(profile, newControl);

            // Since we're doing this split directly on the pane (instead of going through TerminalTab,
            // we need to handle the panes 'active' states

            // Set the pane we're splitting to active (otherwise Split will not do anything)
            resultPane->SetActive();
            auto [original, _] = resultPane->Split(SplitDirection::Automatic, 0.5f, debugPane);

            // Set the non-debug pane as active
            resultPane->ClearActive();
            original->SetActive();
        }

        return resultPane;
    }

    // Method Description:
    // - Hook up keybindings, and refresh the UI of the terminal.
    //   This includes update the settings of all the tabs according
    //   to their profiles, update the title and icon of each tab, and
    //   finally create the tab flyout
    void TerminalPage::_RefreshUIForSettingsReload()
    {
        // Re-wire the keybindings to their handlers, as we'll have created a
        // new AppKeyBindings object.
        _HookupKeyBindings(_settings.ActionMap());

        // Refresh UI elements

        // Mapping by GUID isn't _excellent_ because the defaults profile doesn't have a stable GUID; however,
        // when we stabilize its guid this will become fully safe.
        std::unordered_map<winrt::guid, std::pair<Profile, TerminalSettingsCreateResult>> profileGuidSettingsMap;
        const auto profileDefaults{ _settings.ProfileDefaults() };
        const auto allProfiles{ _settings.AllProfiles() };

        profileGuidSettingsMap.reserve(allProfiles.Size() + 1);

        // Include the Defaults profile for consideration
        profileGuidSettingsMap.insert_or_assign(profileDefaults.Guid(), std::pair{ profileDefaults, nullptr });
        for (const auto& newProfile : allProfiles)
        {
            // Avoid creating a TerminalSettings right now. They're not totally cheap, and we suspect that users with many
            // panes may not be using all of their profiles at the same time. Lazy evaluation is king!
            profileGuidSettingsMap.insert_or_assign(newProfile.Guid(), std::pair{ newProfile, nullptr });
        }

        for (const auto& tab : _tabs)
        {
            if (auto terminalTab{ _GetTerminalTabImpl(tab) })
            {
                terminalTab->UpdateSettings();

                // Manually enumerate the panes in each tab; this will let us recycle TerminalSettings
                // objects but only have to iterate one time.
                terminalTab->GetRootPane()->WalkTree([&](auto&& pane) {
                    if (const auto profile{ pane->GetProfile() })
                    {
                        const auto found{ profileGuidSettingsMap.find(profile.Guid()) };
                        // GH#2455: If there are any panes with controls that had been
                        // initialized with a Profile that no longer exists in our list of
                        // profiles, we'll leave it unmodified. The profile doesn't exist
                        // anymore, so we can't possibly update its settings.
                        if (found != profileGuidSettingsMap.cend())
                        {
                            auto& pair{ found->second };
                            if (!pair.second)
                            {
                                pair.second = TerminalSettings::CreateWithProfile(_settings, pair.first, *_bindings);
                            }
                            pane->UpdateSettings(pair.second, pair.first);
                        }
                    }
                });

                // Update the icon of the tab for the currently focused profile in that tab.
                // Only do this for TerminalTabs. Other types of tabs won't have multiple panes
                // and profiles so the Title and Icon will be set once and only once on init.
                _UpdateTabIcon(*terminalTab);

                // Force the TerminalTab to re-grab its currently active control's title.
                terminalTab->UpdateTitle();
            }
            else if (auto settingsTab = tab.try_as<TerminalApp::SettingsTab>())
            {
                settingsTab.UpdateSettings(_settings);
            }

            auto tabImpl{ winrt::get_self<TabBase>(tab) };
            tabImpl->SetActionMap(_settings.ActionMap());
        }

        // repopulate the new tab button's flyout with entries for each
        // profile, which might have changed
        _UpdateTabWidthMode();
        _CreateNewTabFlyout();

        // Reload the current value of alwaysOnTop from the settings file. This
        // will let the user hot-reload this setting, but any runtime changes to
        // the alwaysOnTop setting will be lost.
        _isAlwaysOnTop = _settings.GlobalSettings().AlwaysOnTop();
        _AlwaysOnTopChangedHandlers(*this, nullptr);

        // Settings AllowDependentAnimations will affect whether animations are
        // enabled application-wide, so we don't need to check it each time we
        // want to create an animation.
        WUX::Media::Animation::Timeline::AllowDependentAnimations(!_settings.GlobalSettings().DisableAnimations());

        _tabRow.ShowElevationShield(IsElevated() && _settings.GlobalSettings().ShowAdminShield());

        Media::SolidColorBrush transparent{ Windows::UI::Colors::Transparent() };
        _tabView.Background(transparent);

        const auto theme = _settings.GlobalSettings().Theme();
        if (const auto tabRowBg = theme.TabRowBackground())
        {
            const til::color backgroundColor = tabRowBg.Color();
            Windows::UI::Color newTabButtonColor = backgroundColor;

            _SetNewTabButtonColor(newTabButtonColor, newTabButtonColor);

            const auto res = Application::Current().Resources();
            // const auto tabRowBackgroundKey = winrt::box_value(L"TabRowBackground");
            // const til::color backgroundColor = tabRowBg.Color();
            // const auto brush = Media::SolidColorBrush();
            // brush.Color(backgroundColor);
            // res.Insert(tabRowBackgroundKey, brush);

            // const auto terminalBackgroundBrushKey = winrt::box_value(L"TerminalBackgroundBrush");
            // // const auto brush = Media::AcrylicBrush();
            // const auto acrylicBrush = Media::AcrylicBrush();
            // acrylicBrush.BackgroundSource(Media::AcrylicBackgroundSource::HostBackdrop);
            // acrylicBrush.FallbackColor(backgroundColor);
            // acrylicBrush.TintColor(backgroundColor);
            // acrylicBrush.TintOpacity(0.5);
            // res.Insert(terminalBackgroundBrushKey, acrylicBrush);

            // const auto foo{ res.Lookup(winrt::box_value(L"TerminalBackground")).as<winrt::TerminalApp::TerminalBackground>() };
            // // const auto terminalBackgroundBrushKey = winrt::box_value(L"TerminalBackgroundBrush");
            // // const auto brush = Media::AcrylicBrush();
            // const auto acrylicBrush = Media::AcrylicBrush();
            // acrylicBrush.BackgroundSource(Media::AcrylicBackgroundSource::HostBackdrop);
            // acrylicBrush.FallbackColor(backgroundColor);
            // acrylicBrush.TintColor(backgroundColor);
            // acrylicBrush.TintOpacity(0.5);
            // // res.Insert(terminalBackgroundBrushKey, acrylicBrush);
            // foo.Brush(acrylicBrush);
        }
    }

    // This is a helper to aid in sorting commands by their `Name`s, alphabetically.
    static bool _compareSchemeNames(const ColorScheme& lhs, const ColorScheme& rhs)
    {
        std::wstring leftName{ lhs.Name() };
        std::wstring rightName{ rhs.Name() };
        return leftName.compare(rightName) < 0;
    }

    // Method Description:
    // - Takes a mapping of names->commands and expands them
    // Arguments:
    // - <none>
    // Return Value:
    // - <none>
    IMap<winrt::hstring, Command> TerminalPage::_ExpandCommands(IMapView<winrt::hstring, Command> commandsToExpand,
                                                                IVectorView<Profile> profiles,
                                                                IMapView<winrt::hstring, ColorScheme> schemes)
    {
        auto warnings{ winrt::single_threaded_vector<SettingsLoadWarnings>() };

        std::vector<ColorScheme> sortedSchemes;
        sortedSchemes.reserve(schemes.Size());

        for (const auto& nameAndScheme : schemes)
        {
            sortedSchemes.push_back(nameAndScheme.Value());
        }
        std::sort(sortedSchemes.begin(),
                  sortedSchemes.end(),
                  _compareSchemeNames);

        auto copyOfCommands = winrt::single_threaded_map<winrt::hstring, Command>();
        for (const auto& nameAndCommand : commandsToExpand)
        {
            copyOfCommands.Insert(nameAndCommand.Key(), nameAndCommand.Value());
        }

        Command::ExpandCommands(copyOfCommands,
                                profiles,
                                { sortedSchemes },
                                warnings);

        return copyOfCommands;
    }
    // Method Description:
    // - Repopulates the list of commands in the command palette with the
    //   current commands in the settings. Also updates the keybinding labels to
    //   reflect any matching keybindings.
    // Arguments:
    // - <none>
    // Return Value:
    // - <none>
    void TerminalPage::_UpdateCommandsForPalette()
    {
        auto copyOfCommands = _ExpandCommands(_settings.GlobalSettings().ActionMap().NameMap(),
                                              _settings.ActiveProfiles().GetView(),
                                              _settings.GlobalSettings().ColorSchemes());

        _recursiveUpdateCommandKeybindingLabels(_settings, copyOfCommands.GetView());

        // Update the command palette when settings reload
        auto commandsCollection = winrt::single_threaded_vector<Command>();
        for (const auto& nameAndCommand : copyOfCommands)
        {
            commandsCollection.Append(nameAndCommand.Value());
        }

        CommandPalette().SetCommands(commandsCollection);
    }

    // Method Description:
    // - Sets the initial actions to process on startup. We'll make a copy of
    //   this list, and process these actions when we're loaded.
    // - This function will have no effective result after Create() is called.
    // Arguments:
    // - actions: a list of Actions to process on startup.
    // Return Value:
    // - <none>
    void TerminalPage::SetStartupActions(std::vector<ActionAndArgs>& actions)
    {
        // The fastest way to copy all the actions out of the std::vector and
        // put them into a winrt::IVector is by making a copy, then moving the
        // copy into the winrt vector ctor.
        auto listCopy = actions;
        _startupActions = winrt::single_threaded_vector<ActionAndArgs>(std::move(listCopy));
    }

    // Routine Description:
    // - Notifies this Terminal Page that it should start the incoming connection
    //   listener for command-line tools attempting to join this Terminal
    //   through the default application channel.
    // Arguments:
    // - isEmbedding - True if COM started us to be a server. False if we're doing it of our own accord.
    // Return Value:
    // - <none>
    void TerminalPage::SetInboundListener(bool isEmbedding)
    {
        _shouldStartInboundListener = true;
        _isEmbeddingInboundListener = isEmbedding;

        // If the page has already passed the NotInitialized state,
        // then it is ready-enough for us to just start this immediately.
        if (_startupState != StartupState::NotInitialized)
        {
            _StartInboundListener();
        }
    }

    winrt::TerminalApp::IDialogPresenter TerminalPage::DialogPresenter() const
    {
        return _dialogPresenter.get();
    }

    void TerminalPage::DialogPresenter(winrt::TerminalApp::IDialogPresenter dialogPresenter)
    {
        _dialogPresenter = dialogPresenter;
    }

    // Method Description:
    // - Get the combined taskbar state for the page. This is the combination of
    //   all the states of all the tabs, which are themselves a combination of
    //   all their panes. Taskbar states are given a priority based on the rules
    //   in:
    //   https://docs.microsoft.com/en-us/windows/win32/api/shobjidl_core/nf-shobjidl_core-itaskbarlist3-setprogressstate
    //   under "How the Taskbar Button Chooses the Progress Indicator for a Group"
    // Arguments:
    // - <none>
    // Return Value:
    // - A TaskbarState object representing the combined taskbar state and
    //   progress percentage of all our tabs.
    winrt::TerminalApp::TaskbarState TerminalPage::TaskbarState() const
    {
        auto state{ winrt::make<winrt::TerminalApp::implementation::TaskbarState>() };

        for (const auto& tab : _tabs)
        {
            if (auto tabImpl{ _GetTerminalTabImpl(tab) })
            {
                auto tabState{ tabImpl->GetCombinedTaskbarState() };
                // lowest priority wins
                if (tabState.Priority() < state.Priority())
                {
                    state = tabState;
                }
            }
        }

        return state;
    }

    // Method Description:
    // - This is the method that App will call when the titlebar
    //   has been clicked. It dismisses any open flyouts.
    // Arguments:
    // - <none>
    // Return Value:
    // - <none>
    void TerminalPage::TitlebarClicked()
    {
        if (_newTabButton && _newTabButton.Flyout())
        {
            _newTabButton.Flyout().Hide();
        }
        _DismissTabContextMenus();
    }

    // Method Description:
    // - Called when the user tries to do a search using keybindings.
    //   This will tell the current focused terminal control to create
    //   a search box and enable find process.
    // Arguments:
    // - <none>
    // Return Value:
    // - <none>
    void TerminalPage::_Find()
    {
        if (const auto& control{ _GetActiveControl() })
        {
            control.CreateSearchBoxControl();
        }
    }

    // Method Description:
    // - Toggles borderless mode. Hides the tab row, and raises our
    //   FocusModeChanged event.
    // Arguments:
    // - <none>
    // Return Value:
    // - <none>
    void TerminalPage::ToggleFocusMode()
    {
        SetFocusMode(!_isInFocusMode);
    }

    void TerminalPage::SetFocusMode(const bool inFocusMode)
    {
        const auto newInFocusMode = inFocusMode;
        if (newInFocusMode != FocusMode())
        {
            _isInFocusMode = newInFocusMode;
            _UpdateTabView();
            _FocusModeChangedHandlers(*this, nullptr);
        }
    }

    // Method Description:
    // - Toggles fullscreen mode. Hides the tab row, and raises our
    //   FullscreenChanged event.
    // Arguments:
    // - <none>
    // Return Value:
    // - <none>
    void TerminalPage::ToggleFullscreen()
    {
        SetFullscreen(!_isFullscreen);
    }

    // Method Description:
    // - Toggles always on top mode. Raises our AlwaysOnTopChanged event.
    // Arguments:
    // - <none>
    // Return Value:
    // - <none>
    void TerminalPage::ToggleAlwaysOnTop()
    {
        _isAlwaysOnTop = !_isAlwaysOnTop;
        _AlwaysOnTopChangedHandlers(*this, nullptr);
    }

    // Method Description:
    // - Sets the tab split button color when a new tab color is selected
    // Arguments:
    // - color: The color of the newly selected tab, used to properly calculate
    //          the foreground color of the split button (to match the font
    //          color of the tab)
    // - accentColor: the actual color we are going to use to paint the tab row and
    //                split button, so that there is some contrast between the tab
    //                and the non-client are behind it
    // Return Value:
    // - <none>
    void TerminalPage::_SetNewTabButtonColor(const Windows::UI::Color& color, const Windows::UI::Color& accentColor)
    {
        // TODO GH#3327: Look at what to do with the tab button when we have XAML theming
        auto IsBrightColor = ColorHelper::IsBrightColor(color);
        auto isLightAccentColor = ColorHelper::IsBrightColor(accentColor);
        winrt::Windows::UI::Color pressedColor{};
        winrt::Windows::UI::Color hoverColor{};
        winrt::Windows::UI::Color foregroundColor{};
        const auto hoverColorAdjustment = 5.f;
        const auto pressedColorAdjustment = 7.f;

        if (IsBrightColor)
        {
            foregroundColor = winrt::Windows::UI::Colors::Black();
        }
        else
        {
            foregroundColor = winrt::Windows::UI::Colors::White();
        }

        if (isLightAccentColor)
        {
            hoverColor = ColorHelper::Darken(accentColor, hoverColorAdjustment);
            pressedColor = ColorHelper::Darken(accentColor, pressedColorAdjustment);
        }
        else
        {
            hoverColor = ColorHelper::Lighten(accentColor, hoverColorAdjustment);
            pressedColor = ColorHelper::Lighten(accentColor, pressedColorAdjustment);
        }

        Media::SolidColorBrush backgroundBrush{ accentColor };
        Media::SolidColorBrush backgroundHoverBrush{ hoverColor };
        Media::SolidColorBrush backgroundPressedBrush{ pressedColor };
        Media::SolidColorBrush foregroundBrush{ foregroundColor };

        _newTabButton.Resources().Insert(winrt::box_value(L"SplitButtonBackground"), backgroundBrush);
        _newTabButton.Resources().Insert(winrt::box_value(L"SplitButtonBackgroundPointerOver"), backgroundHoverBrush);
        _newTabButton.Resources().Insert(winrt::box_value(L"SplitButtonBackgroundPressed"), backgroundPressedBrush);

        _newTabButton.Resources().Insert(winrt::box_value(L"SplitButtonForeground"), foregroundBrush);
        _newTabButton.Resources().Insert(winrt::box_value(L"SplitButtonForegroundPointerOver"), foregroundBrush);
        _newTabButton.Resources().Insert(winrt::box_value(L"SplitButtonForegroundPressed"), foregroundBrush);

        _newTabButton.Background(backgroundBrush);
        _newTabButton.Foreground(foregroundBrush);
    }

    // Method Description:
    // - Clears the tab split button color to a system color
    //   (or white if none is found) when the tab's color is cleared
    // - Clears the tab row color to a system color
    //   (or white if none is found) when the tab's color is cleared
    // Arguments:
    // - <none>
    // Return Value:
    // - <none>
    void TerminalPage::_ClearNewTabButtonColor()
    {
        // TODO GH#3327: Look at what to do with the tab button when we have XAML theming
        winrt::hstring keys[] = {
            L"SplitButtonBackground",
            L"SplitButtonBackgroundPointerOver",
            L"SplitButtonBackgroundPressed",
            L"SplitButtonForeground",
            L"SplitButtonForegroundPointerOver",
            L"SplitButtonForegroundPressed"
        };

        // simply clear any of the colors in the split button's dict
        for (auto keyString : keys)
        {
            auto key = winrt::box_value(keyString);
            if (_newTabButton.Resources().HasKey(key))
            {
                _newTabButton.Resources().Remove(key);
            }
        }

        const auto res = Application::Current().Resources();

        const auto defaultBackgroundKey = winrt::box_value(L"TabViewItemHeaderBackground");
        const auto defaultForegroundKey = winrt::box_value(L"SystemControlForegroundBaseHighBrush");
        winrt::Windows::UI::Xaml::Media::SolidColorBrush backgroundBrush;
        winrt::Windows::UI::Xaml::Media::SolidColorBrush foregroundBrush;

        // TODO: Related to GH#3917 - I think if the system is set to "Dark"
        // theme, but the app is set to light theme, then this lookup still
        // returns to us the dark theme brushes. There's gotta be a way to get
        // the right brushes...
        // See also GH#5741
        if (res.HasKey(defaultBackgroundKey))
        {
            auto obj = res.Lookup(defaultBackgroundKey);
            backgroundBrush = obj.try_as<winrt::Windows::UI::Xaml::Media::SolidColorBrush>();
        }
        else
        {
            backgroundBrush = winrt::Windows::UI::Xaml::Media::SolidColorBrush{ winrt::Windows::UI::Colors::Black() };
        }

        if (res.HasKey(defaultForegroundKey))
        {
            auto obj = res.Lookup(defaultForegroundKey);
            foregroundBrush = obj.try_as<winrt::Windows::UI::Xaml::Media::SolidColorBrush>();
        }
        else
        {
            foregroundBrush = winrt::Windows::UI::Xaml::Media::SolidColorBrush{ winrt::Windows::UI::Colors::White() };
        }

        _newTabButton.Background(backgroundBrush);
        _newTabButton.Foreground(foregroundBrush);
    }

    // Method Description:
    // - Sets the tab split button color when a new tab color is selected
    // - This method could also set the color of the title bar and tab row
    // in the future
    // Arguments:
    // - selectedTabColor: The color of the newly selected tab
    // Return Value:
    // - <none>
    void TerminalPage::_SetNonClientAreaColors(const Windows::UI::Color& /*selectedTabColor*/)
    {
        // TODO GH#3327: Look at what to do with the NC area when we have XAML theming
    }

    // Method Description:
    // - Clears the tab split button color when the tab's color is cleared
    // - This method could also clear the color of the title bar and tab row
    // in the future
    // Arguments:
    // - <none>
    // Return Value:
    // - <none>
    void TerminalPage::_ClearNonClientAreaColors()
    {
        // TODO GH#3327: Look at what to do with the NC area when we have XAML theming
    }

    // Function Description:
    // - This is a helper method to get the commandline out of a
    //   ExecuteCommandline action, break it into subcommands, and attempt to
    //   parse it into actions. This is used by _HandleExecuteCommandline for
    //   processing commandlines in the current WT window.
    // Arguments:
    // - args: the ExecuteCommandlineArgs to synthesize a list of startup actions for.
    // Return Value:
    // - an empty list if we failed to parse, otherwise a list of actions to execute.
    std::vector<ActionAndArgs> TerminalPage::ConvertExecuteCommandlineToActions(const ExecuteCommandlineArgs& args)
    {
        ::TerminalApp::AppCommandlineArgs appArgs;
        if (appArgs.ParseArgs(args) == 0)
        {
            return appArgs.GetStartupActions();
        }

        return {};
    }

    void TerminalPage::_FocusActiveControl(IInspectable /*sender*/,
                                           IInspectable /*eventArgs*/)
    {
        _FocusCurrentTab(false);
    }

    bool TerminalPage::FocusMode() const
    {
        return _isInFocusMode;
    }

    bool TerminalPage::Fullscreen() const
    {
        return _isFullscreen;
    }

    // Method Description:
    // - Returns true if we're currently in "Always on top" mode. When we're in
    //   always on top mode, the window should be on top of all other windows.
    //   If multiple windows are all "always on top", they'll maintain their own
    //   z-order, with all the windows on top of all other non-topmost windows.
    // Arguments:
    // - <none>
    // Return Value:
    // - true if we should be in "always on top" mode
    bool TerminalPage::AlwaysOnTop() const
    {
        return _isAlwaysOnTop;
    }

    void TerminalPage::SetFullscreen(bool newFullscreen)
    {
        if (_isFullscreen == newFullscreen)
        {
            return;
        }
        _isFullscreen = newFullscreen;
        _UpdateTabView();
        _FullscreenChangedHandlers(*this, nullptr);
    }

    // Method Description:
    // - Updates the page's state for isMaximized when the window changes externally.
    void TerminalPage::Maximized(bool newMaximized)
    {
        _isMaximized = newMaximized;
    }

    // Method Description:
    // - Asks the window to change its maximized state.
    void TerminalPage::RequestSetMaximized(bool newMaximized)
    {
        if (_isMaximized == newMaximized)
        {
            return;
        }
        _isMaximized = newMaximized;
        _ChangeMaximizeRequestedHandlers(*this, nullptr);
    }

    HRESULT TerminalPage::_OnNewConnection(const ConptyConnection& connection)
    {
        // We need to be on the UI thread in order for _OpenNewTab to run successfully.
        // HasThreadAccess will return true if we're currently on a UI thread and false otherwise.
        // When we're on a COM thread, we'll need to dispatch the calls to the UI thread
        // and wait on it hence the locking mechanism.
        if (!Dispatcher().HasThreadAccess())
        {
            til::latch latch{ 1 };
            auto finalVal = S_OK;

            Dispatcher().RunAsync(CoreDispatcherPriority::Normal, [&]() {
                finalVal = _OnNewConnection(connection);
                latch.count_down();
            });

            latch.wait();
            return finalVal;
        }

        try
        {
            NewTerminalArgs newTerminalArgs;
            newTerminalArgs.Commandline(connection.Commandline());
            // GH #12370: We absolutely cannot allow a defterm connection to
            // auto-elevate. Defterm doesn't work for elevated scenarios in the
            // first place. If we try accepting the connection, the spawning an
            // elevated version of the Terminal with that profile... that's a
            // recipe for disaster. We won't ever open up a tab in this window.
            newTerminalArgs.Elevate(false);
            _CreateNewTabFromPane(_MakePane(newTerminalArgs, false, connection));

            // Request a summon of this window to the foreground
            _SummonWindowRequestedHandlers(*this, nullptr);
            return S_OK;
        }
        CATCH_RETURN()
    }

    // Method Description:
    // - Creates a settings UI tab and focuses it. If there's already a settings UI tab open,
    //   just focus the existing one.
    // Arguments:
    // - <none>
    // Return Value:
    // - <none>
    void TerminalPage::OpenSettingsUI()
    {
        // If we're holding the settings tab's switch command, don't create a new one, switch to the existing one.
        if (!_settingsTab)
        {
            winrt::Microsoft::Terminal::Settings::Editor::MainPage sui{ _settings };
            if (_hostingHwnd)
            {
                sui.SetHostingWindow(reinterpret_cast<uint64_t>(*_hostingHwnd));
            }

            // GH#8767 - let unhandled keys in the SUI try to run commands too.
            sui.KeyDown({ this, &TerminalPage::_KeyDownHandler });

            sui.OpenJson([weakThis{ get_weak() }](auto&& /*s*/, winrt::Microsoft::Terminal::Settings::Model::SettingsTarget e) {
                if (auto page{ weakThis.get() })
                {
                    page->_LaunchSettings(e);
                }
            });

            auto newTabImpl = winrt::make_self<SettingsTab>(sui);

            // Add the new tab to the list of our tabs.
            _tabs.Append(*newTabImpl);
            _mruTabs.Append(*newTabImpl);

            newTabImpl->SetDispatch(*_actionDispatch);
            newTabImpl->SetActionMap(_settings.ActionMap());

            // Give the tab its index in the _tabs vector so it can manage its own SwitchToTab command.
            _UpdateTabIndices();

            // Don't capture a strong ref to the tab. If the tab is removed as this
            // is called, we don't really care anymore about handling the event.
            auto weakTab = make_weak(newTabImpl);

            auto tabViewItem = newTabImpl->TabViewItem();
            _tabView.TabItems().Append(tabViewItem);

            tabViewItem.PointerPressed({ this, &TerminalPage::_OnTabClick });

            // When the tab requests close, try to close it (prompt for approval, if required)
            newTabImpl->CloseRequested([weakTab, weakThis{ get_weak() }](auto&& /*s*/, auto&& /*e*/) {
                auto page{ weakThis.get() };
                auto tab{ weakTab.get() };

                if (page && tab)
                {
                    page->_HandleCloseTabRequested(*tab);
                }
            });

            // When the tab is closed, remove it from our list of tabs.
            newTabImpl->Closed([tabViewItem, weakThis{ get_weak() }](auto&& /*s*/, auto&& /*e*/) {
                if (auto page{ weakThis.get() })
                {
                    page->_settingsTab = nullptr;
                    page->_RemoveOnCloseRoutine(tabViewItem, page);
                }
            });

            _settingsTab = *newTabImpl;

            // This kicks off TabView::SelectionChanged, in response to which
            // we'll attach the terminal's Xaml control to the Xaml root.
            _tabView.SelectedItem(tabViewItem);
        }
        else
        {
            _tabView.SelectedItem(_settingsTab.TabViewItem());
        }
    }

    // Method Description:
    // - Returns a com_ptr to the implementation type of the given tab if it's a TerminalTab.
    //   If the tab is not a TerminalTab, returns nullptr.
    // Arguments:
    // - tab: the projected type of a Tab
    // Return Value:
    // - If the tab is a TerminalTab, a com_ptr to the implementation type.
    //   If the tab is not a TerminalTab, nullptr
    winrt::com_ptr<TerminalTab> TerminalPage::_GetTerminalTabImpl(const TerminalApp::TabBase& tab)
    {
        if (auto terminalTab = tab.try_as<TerminalApp::TerminalTab>())
        {
            winrt::com_ptr<TerminalTab> tabImpl;
            tabImpl.copy_from(winrt::get_self<TerminalTab>(terminalTab));
            return tabImpl;
        }
        else
        {
            return nullptr;
        }
    }

    // Method Description:
    // - Computes the delta for scrolling the tab's viewport.
    // Arguments:
    // - scrollDirection - direction (up / down) to scroll
    // - rowsToScroll - the number of rows to scroll
    // Return Value:
    // - delta - Signed delta, where a negative value means scrolling up.
    int TerminalPage::_ComputeScrollDelta(ScrollDirection scrollDirection, const uint32_t rowsToScroll)
    {
        return scrollDirection == ScrollUp ? -1 * rowsToScroll : rowsToScroll;
    }

    // Method Description:
    // - Reads system settings for scrolling (based on the step of the mouse scroll).
    // Upon failure fallbacks to default.
    // Return Value:
    // - The number of rows to scroll or a magic value of WHEEL_PAGESCROLL
    // indicating that we need to scroll an entire view height
    uint32_t TerminalPage::_ReadSystemRowsToScroll()
    {
        uint32_t systemRowsToScroll;
        if (!SystemParametersInfoW(SPI_GETWHEELSCROLLLINES, 0, &systemRowsToScroll, 0))
        {
            LOG_LAST_ERROR();

            // If SystemParametersInfoW fails, which it shouldn't, fall back to
            // Windows' default value.
            return DefaultRowsToScroll;
        }

        return systemRowsToScroll;
    }

    // Method Description:
    // - Displays a dialog stating the "Touch Keyboard and Handwriting Panel
    //   Service" is disabled.
    void TerminalPage::ShowKeyboardServiceWarning() const
    {
        if (!_IsMessageDismissed(InfoBarMessage::KeyboardServiceWarning))
        {
            if (const auto keyboardServiceWarningInfoBar = FindName(L"KeyboardServiceWarningInfoBar").try_as<MUX::Controls::InfoBar>())
            {
                keyboardServiceWarningInfoBar.IsOpen(true);
            }
        }
    }

    // Method Description:
    // - Displays a info popup guiding the user into setting their default terminal.
    void TerminalPage::ShowSetAsDefaultInfoBar() const
    {
        if (!CascadiaSettings::IsDefaultTerminalAvailable() || _IsMessageDismissed(InfoBarMessage::SetAsDefault))
        {
            return;
        }

        // If the user has already configured any terminal for hand-off we
        // shouldn't inform them again about the possibility to do so.
        if (CascadiaSettings::IsDefaultTerminalSet())
        {
            _DismissMessage(InfoBarMessage::SetAsDefault);
            return;
        }

        if (const auto infoBar = FindName(L"SetAsDefaultInfoBar").try_as<MUX::Controls::InfoBar>())
        {
            TraceLoggingWrite(g_hTerminalAppProvider, "SetAsDefaultTipPresented", TraceLoggingKeyword(MICROSOFT_KEYWORD_MEASURES), TelemetryPrivacyDataTag(PDT_ProductAndServicePerformance));
            infoBar.IsOpen(true);
        }
    }

    // Function Description:
    // - Helper function to get the OS-localized name for the "Touch Keyboard
    //   and Handwriting Panel Service". If we can't open up the service for any
    //   reason, then we'll just return the service's key, "TabletInputService".
    // Return Value:
    // - The OS-localized name for the TabletInputService
    winrt::hstring _getTabletServiceName()
    {
        auto isUwp = false;
        try
        {
            isUwp = ::winrt::Windows::UI::Xaml::Application::Current().as<::winrt::TerminalApp::App>().Logic().IsUwp();
        }
        CATCH_LOG();

        if (isUwp)
        {
            return winrt::hstring{ TabletInputServiceKey };
        }

        wil::unique_schandle hManager{ OpenSCManager(nullptr, nullptr, 0) };

        if (LOG_LAST_ERROR_IF(!hManager.is_valid()))
        {
            return winrt::hstring{ TabletInputServiceKey };
        }

        DWORD cchBuffer = 0;
        GetServiceDisplayName(hManager.get(), TabletInputServiceKey.data(), nullptr, &cchBuffer);
        std::wstring buffer;
        cchBuffer += 1; // Add space for a null
        buffer.resize(cchBuffer);

        if (LOG_LAST_ERROR_IF(!GetServiceDisplayName(hManager.get(),
                                                     TabletInputServiceKey.data(),
                                                     buffer.data(),
                                                     &cchBuffer)))
        {
            return winrt::hstring{ TabletInputServiceKey };
        }
        return winrt::hstring{ buffer };
    }

    // Method Description:
    // - Return the fully-formed warning message for the
    //   "KeyboardServiceDisabled" InfoBar. This InfoBar is used to warn the user
    //   if the keyboard service is disabled, and uses the OS localization for
    //   the service's actual name. It's bound to the bar in XAML.
    // Return Value:
    // - The warning message, including the OS-localized service name.
    winrt::hstring TerminalPage::KeyboardServiceDisabledText()
    {
        const auto serviceName{ _getTabletServiceName() };
        const winrt::hstring text{ fmt::format(std::wstring_view(RS_(L"KeyboardServiceWarningText")), serviceName) };
        return text;
    }

    // Method Description:
    // - Hides cursor if required
    // Return Value:
    // - <none>
    void TerminalPage::_HidePointerCursorHandler(const IInspectable& /*sender*/, const IInspectable& /*eventArgs*/)
    {
        if (_shouldMouseVanish && !_isMouseHidden)
        {
            if (auto window{ CoreWindow::GetForCurrentThread() })
            {
                try
                {
                    window.PointerCursor(nullptr);
                    _isMouseHidden = true;
                }
                CATCH_LOG();
            }
        }
    }

    // Method Description:
    // - Restores cursor if required
    // Return Value:
    // - <none>
    void TerminalPage::_RestorePointerCursorHandler(const IInspectable& /*sender*/, const IInspectable& /*eventArgs*/)
    {
        if (_isMouseHidden)
        {
            if (auto window{ CoreWindow::GetForCurrentThread() })
            {
                try
                {
                    window.PointerCursor(_defaultPointerCursor);
                    _isMouseHidden = false;
                }
                CATCH_LOG();
            }
        }
    }

    // Method Description:
    // - Update the RequestedTheme of the specified FrameworkElement and all its
    //   Parent elements. We need to do this so that we can actually theme all
    //   of the elements of the TeachingTip. See GH#9717
    // Arguments:
    // - element: The TeachingTip to set the theme on.
    // Return Value:
    // - <none>
    void TerminalPage::_UpdateTeachingTipTheme(winrt::Windows::UI::Xaml::FrameworkElement element)
    {
        auto theme{ _settings.GlobalSettings().Theme() };
        auto requestedTheme{ theme.RequestedTheme() };
        while (element)
        {
            element.RequestedTheme(requestedTheme);
            element = element.Parent().try_as<winrt::Windows::UI::Xaml::FrameworkElement>();
        }
    }

    // Method Description:
    // - Display the name and ID of this window in a TeachingTip. If the window
    //   has no name, the name will be presented as "<unnamed-window>".
    // - This can be invoked by either:
    //   * An identifyWindow action, that displays the info only for the current
    //     window
    //   * An identifyWindows action, that displays the info for all windows.
    // Arguments:
    // - <none>
    // Return Value:
    // - <none>
    winrt::fire_and_forget TerminalPage::IdentifyWindow()
    {
        auto weakThis{ get_weak() };
        co_await wil::resume_foreground(Dispatcher());
        if (auto page{ weakThis.get() })
        {
            // If we haven't ever loaded the TeachingTip, then do so now and
            // create the toast for it.
            if (page->_windowIdToast == nullptr)
            {
                if (auto tip{ page->FindName(L"WindowIdToast").try_as<MUX::Controls::TeachingTip>() })
                {
                    page->_windowIdToast = std::make_shared<Toast>(tip);
                    // Make sure to use the weak ref when setting up this
                    // callback.
                    tip.Closed({ page->get_weak(), &TerminalPage::_FocusActiveControl });
                }
            }
            _UpdateTeachingTipTheme(WindowIdToast().try_as<winrt::Windows::UI::Xaml::FrameworkElement>());

            if (page->_windowIdToast != nullptr)
            {
                page->_windowIdToast->Open();
            }
        }
    }

    // WindowName is a otherwise generic WINRT_OBSERVABLE_PROPERTY, but it needs
    // to raise a PropertyChanged for WindowNameForDisplay, instead of
    // WindowName.
    winrt::hstring TerminalPage::WindowName() const noexcept
    {
        return _WindowName;
    }

    winrt::fire_and_forget TerminalPage::WindowName(const winrt::hstring& value)
    {
        const auto oldIsQuakeMode = IsQuakeWindow();
        const auto changed = _WindowName != value;
        if (changed)
        {
            _WindowName = value;
        }
        auto weakThis{ get_weak() };
        // On the foreground thread, raise property changed notifications, and
        // display the success toast.
        co_await wil::resume_foreground(Dispatcher());
        if (auto page{ weakThis.get() })
        {
            if (changed)
            {
                page->_PropertyChangedHandlers(*this, WUX::Data::PropertyChangedEventArgs{ L"WindowName" });
                page->_PropertyChangedHandlers(*this, WUX::Data::PropertyChangedEventArgs{ L"WindowNameForDisplay" });

                // DON'T display the confirmation if this is the name we were
                // given on startup!
                if (page->_startupState == StartupState::Initialized)
                {
                    page->IdentifyWindow();

                    // If we're entering quake mode, or leaving it
                    if (IsQuakeWindow() != oldIsQuakeMode)
                    {
                        // If we're entering Quake Mode from ~Focus Mode, then this will enter Focus Mode
                        // If we're entering Quake Mode from Focus Mode, then this will do nothing
                        // If we're leaving Quake Mode (we're already in Focus Mode), then this will do nothing
                        SetFocusMode(true);
                        _IsQuakeWindowChangedHandlers(*this, nullptr);
                    }
                }
            }
        }
    }

    // WindowId is a otherwise generic WINRT_OBSERVABLE_PROPERTY, but it needs
    // to raise a PropertyChanged for WindowIdForDisplay, instead of
    // WindowId.
    uint64_t TerminalPage::WindowId() const noexcept
    {
        return _WindowId;
    }
    void TerminalPage::WindowId(const uint64_t& value)
    {
        if (_WindowId != value)
        {
            _WindowId = value;
            _PropertyChangedHandlers(*this, WUX::Data::PropertyChangedEventArgs{ L"WindowIdForDisplay" });
        }
    }

    void TerminalPage::SetPersistedLayoutIdx(const uint32_t idx)
    {
        _loadFromPersistedLayoutIdx = idx;
    }

    void TerminalPage::SetNumberOfOpenWindows(const uint64_t num)
    {
        _numOpenWindows = num;
    }

    // Method Description:
    // - Returns a label like "Window: 1234" for the ID of this window
    // Arguments:
    // - <none>
    // Return Value:
    // - a string for displaying the name of the window.
    winrt::hstring TerminalPage::WindowIdForDisplay() const noexcept
    {
        return winrt::hstring{ fmt::format(L"{}: {}",
                                           std::wstring_view(RS_(L"WindowIdLabel")),
                                           _WindowId) };
    }

    // Method Description:
    // - Returns a label like "<unnamed window>" when the window has no name, or the name of the window.
    // Arguments:
    // - <none>
    // Return Value:
    // - a string for displaying the name of the window.
    winrt::hstring TerminalPage::WindowNameForDisplay() const noexcept
    {
        return _WindowName.empty() ?
                   winrt::hstring{ fmt::format(L"<{}>", RS_(L"UnnamedWindowName")) } :
                   _WindowName;
    }

    // Method Description:
    // - Called when an attempt to rename the window has failed. This will open
    //   the toast displaying a message to the user that the attempt to rename
    //   the window has failed.
    // - This will load the RenameFailedToast TeachingTip the first time it's called.
    // Arguments:
    // - <none>
    // Return Value:
    // - <none>
    winrt::fire_and_forget TerminalPage::RenameFailed()
    {
        auto weakThis{ get_weak() };
        co_await wil::resume_foreground(Dispatcher());
        if (auto page{ weakThis.get() })
        {
            // If we haven't ever loaded the TeachingTip, then do so now and
            // create the toast for it.
            if (page->_windowRenameFailedToast == nullptr)
            {
                if (auto tip{ page->FindName(L"RenameFailedToast").try_as<MUX::Controls::TeachingTip>() })
                {
                    page->_windowRenameFailedToast = std::make_shared<Toast>(tip);
                    // Make sure to use the weak ref when setting up this
                    // callback.
                    tip.Closed({ page->get_weak(), &TerminalPage::_FocusActiveControl });
                }
            }
            _UpdateTeachingTipTheme(RenameFailedToast().try_as<winrt::Windows::UI::Xaml::FrameworkElement>());

            if (page->_windowRenameFailedToast != nullptr)
            {
                page->_windowRenameFailedToast->Open();
            }
        }
    }

    // Method Description:
    // - Called when the user hits the "Ok" button on the WindowRenamer TeachingTip.
    // - Will raise an event that will bubble up to the monarch, asking if this
    //   name is acceptable.
    //   - If it is, we'll eventually get called back in TerminalPage::WindowName(hstring).
    //   - If not, then TerminalPage::RenameFailed will get called.
    // Arguments:
    // - <unused>
    // Return Value:
    // - <none>
    void TerminalPage::_WindowRenamerActionClick(const IInspectable& /*sender*/,
                                                 const IInspectable& /*eventArgs*/)
    {
        auto newName = WindowRenamerTextBox().Text();
        _RequestWindowRename(newName);
    }

    void TerminalPage::_RequestWindowRename(const winrt::hstring& newName)
    {
        auto request = winrt::make<implementation::RenameWindowRequestedArgs>(newName);
        // The WindowRenamer is _not_ a Toast - we want it to stay open until
        // the user dismisses it.
        if (WindowRenamer())
        {
            WindowRenamer().IsOpen(false);
        }
        _RenameWindowRequestedHandlers(*this, request);
        // We can't just use request.Successful here, because the handler might
        // (will) be handling this asynchronously, so when control returns to
        // us, this hasn't actually been handled yet. We'll get called back in
        // RenameFailed if this fails.
        //
        // Theoretically we could do a IAsyncOperation<RenameWindowResult> kind
        // of thing with co_return winrt::make<RenameWindowResult>(false).
    }

    // Method Description:
    // - Used to track if the user pressed enter with the renamer open. If we
    //   immediately focus it after hitting Enter on the command palette, then
    //   the Enter keydown will dismiss the command palette and open the
    //   renamer, and then the enter keyup will go to the renamer. So we need to
    //   make sure both a down and up go to the renamer.
    // Arguments:
    // - e: the KeyRoutedEventArgs describing the key that was released
    // Return Value:
    // - <none>
    void TerminalPage::_WindowRenamerKeyDown(const IInspectable& /*sender*/,
                                             const winrt::Windows::UI::Xaml::Input::KeyRoutedEventArgs& e)
    {
        const auto key = e.OriginalKey();
        if (key == Windows::System::VirtualKey::Enter)
        {
            _renamerPressedEnter = true;
        }
    }

    // Method Description:
    // - Manually handle Enter and Escape for committing and dismissing a window
    //   rename. This is highly similar to the TabHeaderControl's KeyUp handler.
    // Arguments:
    // - e: the KeyRoutedEventArgs describing the key that was released
    // Return Value:
    // - <none>
    void TerminalPage::_WindowRenamerKeyUp(const IInspectable& sender,
                                           const winrt::Windows::UI::Xaml::Input::KeyRoutedEventArgs& e)
    {
        const auto key = e.OriginalKey();
        if (key == Windows::System::VirtualKey::Enter && _renamerPressedEnter)
        {
            // User is done making changes, close the rename box
            _WindowRenamerActionClick(sender, nullptr);
        }
        else if (key == Windows::System::VirtualKey::Escape)
        {
            // User wants to discard the changes they made
            WindowRenamerTextBox().Text(WindowName());
            WindowRenamer().IsOpen(false);
            _renamerPressedEnter = false;
        }
    }

    bool TerminalPage::IsQuakeWindow() const noexcept
    {
        return WindowName() == QuakeWindowName;
    }

    // Method Description:
    // - This function stops people from duplicating the base profile, because
    //   it gets ~ ~ weird ~ ~ when they do. Remove when TODO GH#5047 is done.
    Profile TerminalPage::GetClosestProfileForDuplicationOfProfile(const Profile& profile) const noexcept
    {
        if (profile == _settings.ProfileDefaults())
        {
            return _settings.FindProfile(_settings.GlobalSettings().DefaultProfile());
        }
        return profile;
    }

    // Function Description:
    // - Helper to launch a new WT instance elevated. It'll do this by spawning
    //   a helper process, who will asking the shell to elevate the process for
    //   us. This might cause a UAC prompt. The elevation is performed on a
    //   background thread, as to not block the UI thread.
    // Arguments:
    // - newTerminalArgs: A NewTerminalArgs describing the terminal instance
    //   that should be spawned. The Profile should be filled in with the GUID
    //   of the profile we want to launch.
    // Return Value:
    // - <none>
    // Important: Don't take the param by reference, since we'll be doing work
    // on another thread.
    void TerminalPage::_OpenElevatedWT(NewTerminalArgs newTerminalArgs)
    {
        // BODGY
        //
        // We're going to construct the commandline we want, then toss it to a
        // helper process called `elevate-shim.exe` that happens to live next to
        // us. elevate-shim.exe will be the one to call ShellExecute with the
        // args that we want (to elevate the given profile).
        //
        // We can't be the one to call ShellExecute ourselves. ShellExecute
        // requires that the calling process stays alive until the child is
        // spawned. However, in the case of something like `wt -p
        // AlwaysElevateMe`, then the original WT will try to ShellExecute a new
        // wt.exe (elevated) and immediately exit, preventing ShellExecute from
        // successfully spawning the elevated WT.

        std::filesystem::path exePath = wil::GetModuleFileNameW<std::wstring>(nullptr);
        exePath.replace_filename(L"elevate-shim.exe");

        // Build the commandline to pass to wt for this set of NewTerminalArgs
        auto cmdline{
            fmt::format(L"new-tab {}", newTerminalArgs.ToCommandline().c_str())
        };

        wil::unique_process_information pi;
        STARTUPINFOW si{};
        si.cb = sizeof(si);

        LOG_IF_WIN32_BOOL_FALSE(CreateProcessW(exePath.c_str(),
                                               cmdline.data(),
                                               nullptr,
                                               nullptr,
                                               FALSE,
                                               0,
                                               nullptr,
                                               nullptr,
                                               &si,
                                               &pi));

        // TODO: GH#8592 - It may be useful to pop a Toast here in the original
        // Terminal window informing the user that the tab was opened in a new
        // window.
    }

    // Method Description:
    // - If the requested settings want us to elevate this new terminal
    //   instance, and we're not currently elevated, then open the new terminal
    //   as an elevated instance (using _OpenElevatedWT). Does nothing if we're
    //   already elevated, or if the control settings don't want to be elevated.
    // Arguments:
    // - newTerminalArgs: The NewTerminalArgs for this terminal instance
    // - controlSettings: The constructed TerminalSettingsCreateResult for this Terminal instance
    // - profile: The Profile we're using to launch this Terminal instance
    // Return Value:
    // - true iff we tossed this request to an elevated window. Callers can use
    //   this result to early-return if needed.
    bool TerminalPage::_maybeElevate(const NewTerminalArgs& newTerminalArgs,
                                     const TerminalSettingsCreateResult& controlSettings,
                                     const Profile& profile)
    {
        // Try to handle auto-elevation
        const auto requestedElevation = controlSettings.DefaultSettings().Elevate();
        const auto currentlyElevated = IsElevated();

        // We aren't elevated, but we want to be.
        if (requestedElevation && !currentlyElevated)
        {
            // Manually set the Profile of the NewTerminalArgs to the guid we've
            // resolved to. If there was a profile in the NewTerminalArgs, this
            // will be that profile's GUID. If there wasn't, then we'll use
            // whatever the default profile's GUID is.

            newTerminalArgs.Profile(::Microsoft::Console::Utils::GuidToString(profile.Guid()));
            _OpenElevatedWT(newTerminalArgs);
            return true;
        }
        return false;
    }

    // Method Description:
    // - Handles the change of connection state.
    // If the connection state is failure show information bar suggesting to configure termination behavior
    // (unless user asked not to show this message again)
    // Arguments:
    // - sender: the ICoreState instance containing the connection state
    // Return Value:
    // - <none>
    winrt::fire_and_forget TerminalPage::_ConnectionStateChangedHandler(const IInspectable& sender, const IInspectable& /*args*/) const
    {
        if (const auto coreState{ sender.try_as<winrt::Microsoft::Terminal::Control::ICoreState>() })
        {
            const auto newConnectionState = coreState.ConnectionState();
            if (newConnectionState == ConnectionState::Failed && !_IsMessageDismissed(InfoBarMessage::CloseOnExitInfo))
            {
                co_await wil::resume_foreground(Dispatcher());
                if (const auto infoBar = FindName(L"CloseOnExitInfoBar").try_as<MUX::Controls::InfoBar>())
                {
                    infoBar.IsOpen(true);
                }
            }
        }
    }

    // Method Description:
    // - Persists the user's choice not to show information bar guiding to configure termination behavior.
    // Then hides this information buffer.
    // Arguments:
    // - <none>
    // Return Value:
    // - <none>
    void TerminalPage::_CloseOnExitInfoDismissHandler(const IInspectable& /*sender*/, const IInspectable& /*args*/) const
    {
        _DismissMessage(InfoBarMessage::CloseOnExitInfo);
        if (const auto infoBar = FindName(L"CloseOnExitInfoBar").try_as<MUX::Controls::InfoBar>())
        {
            infoBar.IsOpen(false);
        }
    }

    // Method Description:
    // - Persists the user's choice not to show information bar warning about "Touch keyboard and Handwriting Panel Service" disabled
    // Then hides this information buffer.
    // Arguments:
    // - <none>
    // Return Value:
    // - <none>
    void TerminalPage::_KeyboardServiceWarningInfoDismissHandler(const IInspectable& /*sender*/, const IInspectable& /*args*/) const
    {
        _DismissMessage(InfoBarMessage::KeyboardServiceWarning);
        if (const auto infoBar = FindName(L"KeyboardServiceWarningInfoBar").try_as<MUX::Controls::InfoBar>())
        {
            infoBar.IsOpen(false);
        }
    }

    // Method Description:
    // - Persists the user's choice not to show the information bar warning about "Windows Terminal can be set as your default terminal application"
    // Then hides this information buffer.
    // Arguments:
    // - <none>
    // Return Value:
    // - <none>
    void TerminalPage::_SetAsDefaultDismissHandler(const IInspectable& /*sender*/, const IInspectable& /*args*/)
    {
        _DismissMessage(InfoBarMessage::SetAsDefault);
        if (const auto infoBar = FindName(L"SetAsDefaultInfoBar").try_as<MUX::Controls::InfoBar>())
        {
            infoBar.IsOpen(false);
        }

        TraceLoggingWrite(g_hTerminalAppProvider, "SetAsDefaultTipDismissed", TraceLoggingKeyword(MICROSOFT_KEYWORD_MEASURES), TelemetryPrivacyDataTag(PDT_ProductAndServiceUsage));

        _FocusCurrentTab(true);
    }

    // Method Description:
    // - Dismisses the Default Terminal tip and opens the settings.
    void TerminalPage::_SetAsDefaultOpenSettingsHandler(const IInspectable& /*sender*/, const IInspectable& /*args*/)
    {
        if (const auto infoBar = FindName(L"SetAsDefaultInfoBar").try_as<MUX::Controls::InfoBar>())
        {
            infoBar.IsOpen(false);
        }

        TraceLoggingWrite(g_hTerminalAppProvider, "SetAsDefaultTipInteracted", TraceLoggingKeyword(MICROSOFT_KEYWORD_MEASURES), TelemetryPrivacyDataTag(PDT_ProductAndServiceUsage));

        OpenSettingsUI();
    }

    // Method Description:
    // - Checks whether information bar message was dismissed earlier (in the application state)
    // Arguments:
    // - message: message to look for in the state
    // Return Value:
    // - true, if the message was dismissed
    bool TerminalPage::_IsMessageDismissed(const InfoBarMessage& message)
    {
        if (const auto dismissedMessages{ ApplicationState::SharedInstance().DismissedMessages() })
        {
            for (const auto& dismissedMessage : dismissedMessages)
            {
                if (dismissedMessage == message)
                {
                    return true;
                }
            }
        }
        return false;
    }

    // Method Description:
    // - Persists the user's choice to dismiss information bar message (in application state)
    // Arguments:
    // - message: message to dismiss
    // Return Value:
    // - <none>
    void TerminalPage::_DismissMessage(const InfoBarMessage& message)
    {
        const auto applicationState = ApplicationState::SharedInstance();
        std::vector<InfoBarMessage> messages;

        if (const auto values = applicationState.DismissedMessages())
        {
            messages.resize(values.Size());
            values.GetMany(0, messages);
        }

        if (std::none_of(messages.begin(), messages.end(), [&](const auto& m) { return m == message; }))
        {
            messages.emplace_back(message);
        }

        applicationState.DismissedMessages(std::move(messages));
    }

    void TerminalPage::WindowActivated(const bool activated)
    {
        if (_settings == nullptr)
        {
            return;
        }

        if (_settings.GlobalSettings().UseAcrylicInTabRow())
        {
            // do nothing
        }
        else
        {
            const auto res = Application::Current().Resources();
            // const auto accentColor = res.Lookup(winrt::box_value(L"SystemAccentColor")).as<Media::SolidColorBrush>();
            auto accentColor = winrt::unbox_value<winrt::Windows::UI::Color>(res.Lookup(winrt::box_value(activated ? L"SystemAccentColorDark3" : L"SystemAccentColorDark2")));
            const auto accentBrush = Media::SolidColorBrush();
            accentBrush.Color(accentColor);

            TitlebarBrush(accentBrush);
            _tabRow.Background(TitlebarBrush());
        }
    }
}<|MERGE_RESOLUTION|>--- conflicted
+++ resolved
@@ -202,31 +202,12 @@
         const auto backgroundSolidBrush = res.Lookup(tabViewBackgroundKey).as<Media::SolidColorBrush>();
         if (_settings.GlobalSettings().UseAcrylicInTabRow())
         {
-<<<<<<< HEAD
-            const auto res = Application::Current().Resources();
-            const auto lightKey = winrt::box_value(L"Light");
-            const auto darkKey = winrt::box_value(L"Dark");
-            const auto tabViewBackgroundKey = winrt::box_value(L"TabViewBackground");
-
-            for (const auto& dictionary : res.MergedDictionaries())
-            {
-                // Don't change MUX resources
-                if (dictionary.Source())
-                {
-                    continue;
-                }
-
-                for (const auto& kvPair : dictionary.ThemeDictionaries())
-                {
-                    const auto themeDictionary = kvPair.Value().as<winrt::Windows::UI::Xaml::ResourceDictionary>();
-=======
             const til::color backgroundColor = backgroundSolidBrush.Color();
             const auto acrylicBrush = Media::AcrylicBrush();
             acrylicBrush.BackgroundSource(Media::AcrylicBackgroundSource::HostBackdrop);
             acrylicBrush.FallbackColor(backgroundColor);
             acrylicBrush.TintColor(backgroundColor);
             acrylicBrush.TintOpacity(0.5);
->>>>>>> ac49459d
 
             TitlebarBrush(acrylicBrush);
         }
