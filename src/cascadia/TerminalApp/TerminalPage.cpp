--- conflicted
+++ resolved
@@ -2744,13 +2744,6 @@
         // Do any initialization that needs to apply to _every_ TermControl we
         // create here.
         // TermControl will copy the settings out of the settings passed to it.
-<<<<<<< HEAD
-=======
-
-        const auto content = _manager.CreateCore(settings.DefaultSettings(), settings.UnfocusedSettings(), connection);
-
-        TermControl term{ content };
->>>>>>> f3a722e0
 
         const auto content = _manager.CreateCore(settings.DefaultSettings(), settings.UnfocusedSettings(), connection);
         return _InitControl(TermControl{ content });
@@ -2758,7 +2751,7 @@
 
     TermControl TerminalPage::_InitControlFromContent(const uint64_t& contentId)
     {
-        if (const auto& content{ _manager.LookupCore(contentId) })
+        if (const auto& content{ _manager.TryLookupCore(contentId) })
         {
             // We have to pass in our current keybindings, because that's an
             // object that belongs to this TerminalPage, on this thread. If we
