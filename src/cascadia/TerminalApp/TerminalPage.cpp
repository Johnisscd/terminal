--- conflicted
+++ resolved
@@ -1249,7 +1249,6 @@
             }
             className = winrt::name_of<TerminalConnection::ConptyConnection>();
 
-<<<<<<< HEAD
             connectionSettings = TerminalConnection::ConptyConnection::CreateSettings(settings.Commandline(),
                                                                                       newWorkingDirectory,
                                                                                       settings.StartingTitle(),
@@ -1257,25 +1256,13 @@
                                                                                       settings.InitialRows(),
                                                                                       settings.InitialCols(),
                                                                                       winrt::guid());
-=======
-            auto conhostConn = TerminalConnection::ConptyConnection();
-            auto valueSet = TerminalConnection::ConptyConnection::CreateSettings(settings.Commandline(),
-                                                                                 newWorkingDirectory,
-                                                                                 settings.StartingTitle(),
-                                                                                 envMap.GetView(),
-                                                                                 settings.InitialRows(),
-                                                                                 settings.InitialCols(),
-                                                                                 winrt::guid());
-
-            valueSet.Insert(L"passthroughMode", Windows::Foundation::PropertyValue::CreateBoolean(settings.VtPassthrough()));
-            valueSet.Insert(L"reloadEnvironmentVariables",
-                            Windows::Foundation::PropertyValue::CreateBoolean(_settings.GlobalSettings().ReloadEnvironmentVariables()));
->>>>>>> 6f8ef586
 
             if constexpr (Feature_VtPassthroughMode::IsEnabled())
             {
                 connectionSettings.Insert(L"passthroughMode", Windows::Foundation::PropertyValue::CreateBoolean(settings.VtPassthrough()));
             }
+            connectionSettings.Insert(L"reloadEnvironmentVariables",
+                                      Windows::Foundation::PropertyValue::CreateBoolean(_settings.GlobalSettings().ReloadEnvironmentVariables()));
         }
 
         return TerminalConnection::ConnectionInformation{ className, connectionSettings };
@@ -2770,14 +2757,19 @@
         }
     }
 
-    TermControl TerminalPage::_CreateNewControlAndContent(const TerminalSettingsCreateResult& settings, const ITerminalConnection& connection)
+    TermControl TerminalPage::_CreateNewControlAndContent(
+        const TerminalSettingsCreateResult& settings,
+        const ITerminalConnection& connection,
+        const TerminalConnection::ConnectionInformation& connectionInfo)
     {
         // Do any initialization that needs to apply to _every_ TermControl we
         // create here.
         // TermControl will copy the settings out of the settings passed to it.
 
-        const auto content = _manager.CreateCore(settings.DefaultSettings(), settings.UnfocusedSettings(), connection);
-        return _SetupControl(TermControl{ content });
+        const auto& content = _manager.CreateCore(settings.DefaultSettings(), settings.UnfocusedSettings(), connection);
+        const auto& control = _SetupControl(TermControl{ content });
+        control.ConnectionInfo(connectionInfo);
+        return control;
     }
 
     TermControl TerminalPage::_AttachControlToContent(const uint64_t& contentId)
@@ -2935,19 +2927,13 @@
             }
         }
 
-<<<<<<< HEAD
-        const auto control = _InitControl(controlSettings, connection);
-        control.ConnectionInfo(connectionInfo);
-        _RegisterTerminalEvents(control);
-=======
-        const auto control = _CreateNewControlAndContent(controlSettings, connection);
->>>>>>> 6f8ef586
+        const auto control = _CreateNewControlAndContent(controlSettings, connection, connectionInfo);
 
         auto resultPane = std::make_shared<Pane>(profile, control);
 
         if (debugConnection) // this will only be set if global debugging is on and tap is active
         {
-            auto newControl = _CreateNewControlAndContent(controlSettings, debugConnection);
+            auto newControl = _CreateNewControlAndContent(controlSettings, debugConnection, nullptr);
             // Split (auto) with the debug tap.
             auto debugPane = std::make_shared<Pane>(profile, newControl);
 
