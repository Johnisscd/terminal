<?xml version="1.0" encoding="utf-8"?>
<Project DefaultTargets="Build" xmlns="http://schemas.microsoft.com/developer/msbuild/2003">
  <PropertyGroup Label="Globals">
    <ProjectGuid>{CA5CAD1A-9A12-429C-B551-8562EC954746}</ProjectGuid>
    <Keyword>Win32Proj</Keyword>
    <RootNamespace>TerminalApp</RootNamespace>
    <ProjectName>TerminalAppLib</ProjectName>
    <TargetName>TerminalAppLib</TargetName>
    <ConfigurationType>StaticLibrary</ConfigurationType>
    <SubSystem>Console</SubSystem>
    <OpenConsoleUniversalApp>true</OpenConsoleUniversalApp>
    <!--
      This is an override that, puzzlingly, _forces XBF (XAML binary) embedding_.
      We have to do this to overcome a layout issue in the WAP packaging project.
      When we do this, the XBF ends up in resources.pri.
    -->
    <DisableEmbeddedXbf>false</DisableEmbeddedXbf>
    <XamlComponentResourceLocation>nested</XamlComponentResourceLocation>
    <!--
      Disable automatic provider generation so that we can control when they initialize.
      We do this so we can delay the Settings UI DLL loading until absolutely necessary.
    -->
    <XamlCodeGenerationControlFlags>DoNotGenerateOtherProviders</XamlCodeGenerationControlFlags>
  </PropertyGroup>
  <PropertyGroup Label="NuGet Dependencies">
    <TerminalCppWinrt>true</TerminalCppWinrt>
    <TerminalMUX>true</TerminalMUX>
  </PropertyGroup>
  <Import Project="..\..\..\common.openconsole.props" Condition="'$(OpenConsoleDir)'==''" />
  <Import Project="$(OpenConsoleDir)src\common.nugetversions.props" />
  <Import Project="$(OpenConsoleDir)src\cppwinrt.build.pre.props" />
  <!-- ========================= XAML files ======================== -->
  <ItemGroup>
    <!-- HERE BE DRAGONS:
      For any types that use XAML information, if their .idl and .h aren't
      marked DependentUpon the corresponding .xaml file, XamlTypeInfo.g.h won't
      pick it up correctly. -->
    <ApplicationDefinition Include="App.xaml">
      <SubType>Designer</SubType>
    </ApplicationDefinition>
  </ItemGroup>
  <!-- When we add other user controls, they should go in here as so: -->
  <ItemGroup>
    <Page Include="AboutDialog.xaml">
      <SubType>Designer</SubType>
    </Page>
    <Page Include="MinMaxCloseControl.xaml">
      <SubType>Designer</SubType>
    </Page>
    <Page Include="TerminalPage.xaml">
      <SubType>Designer</SubType>
    </Page>
    <Page Include="TitlebarControl.xaml">
      <SubType>Designer</SubType>
    </Page>
    <Page Include="TabRowControl.xaml">
      <SubType>Designer</SubType>
    </Page>
    <Page Include="TabHeaderControl.xaml">
      <SubType>Designer</SubType>
    </Page>
    <Page Include="HighlightedTextControl.xaml">
      <SubType>Designer</SubType>
    </Page>
    <Page Include="ColorPickupFlyout.xaml">
      <SubType>Designer</SubType>
    </Page>
    <Page Include="CommandPalette.xaml">
      <SubType>Designer</SubType>
    </Page>
    <Page Include="SuggestionsControl.xaml">
      <SubType>Designer</SubType>
    </Page>
  </ItemGroup>
  <!-- ========================= Headers ======================== -->
  <ItemGroup>
    <ClInclude Include="ActionPaletteItem.h" />
    <ClInclude Include="App.base.h" />
    <ClInclude Include="AppCommandlineArgs.h" />
    <ClInclude Include="Commandline.h" />
    <ClInclude Include="CommandLinePaletteItem.h" />
    <ClInclude Include="Jumplist.h" />
    <ClInclude Include="LanguageProfileNotifier.h" />
    <ClInclude Include="MinMaxCloseControl.h">
      <DependentUpon>MinMaxCloseControl.xaml</DependentUpon>
    </ClInclude>
    <ClInclude Include="PaletteItemTemplateSelector.h">
      <DependentUpon>PaletteItemTemplateSelector.idl</DependentUpon>
      <SubType>Code</SubType>
    </ClInclude>
    <ClInclude Include="SettingsTab.h">
      <DependentUpon>SettingsTab.idl</DependentUpon>
    </ClInclude>
    <ClInclude Include="PaletteItem.h" />
    <ClInclude Include="TabBase.h">
      <DependentUpon>TabBase.idl</DependentUpon>
    </ClInclude>
    <ClInclude Include="TabPaletteItem.h" />
    <ClInclude Include="TaskbarState.h">
      <DependentUpon>TaskbarState.idl</DependentUpon>
    </ClInclude>
    <ClInclude Include="TerminalTab.h">
      <DependentUpon>TerminalTab.idl</DependentUpon>
    </ClInclude>
    <ClInclude Include="TerminalPage.h">
      <DependentUpon>TerminalPage.xaml</DependentUpon>
      <SubType>Code</SubType>
    </ClInclude>
    <ClInclude Include="TerminalTabStatus.h">
      <DependentUpon>TerminalTabStatus.idl</DependentUpon>
      <SubType>Code</SubType>
    </ClInclude>
    <ClInclude Include="TitlebarControl.h">
      <DependentUpon>TitlebarControl.xaml</DependentUpon>
    </ClInclude>
    <ClInclude Include="TabRowControl.h">
      <DependentUpon>TabRowControl.xaml</DependentUpon>
    </ClInclude>
    <ClInclude Include="TabHeaderControl.h">
      <DependentUpon>TabHeaderControl.xaml</DependentUpon>
    </ClInclude>
    <ClInclude Include="HighlightedTextControl.h">
      <DependentUpon>HighlightedTextControl.xaml</DependentUpon>
    </ClInclude>
    <ClInclude Include="HighlightedText.h" />
    <ClInclude Include="ColorPickupFlyout.h">
      <DependentUpon>ColorPickupFlyout.xaml</DependentUpon>
    </ClInclude>
    <ClInclude Include="CommandPalette.h">
      <DependentUpon>CommandPalette.xaml</DependentUpon>
    </ClInclude>
    <ClInclude Include="FilteredCommand.h" />
    <ClInclude Include="Pane.h" />
    <ClInclude Include="PaneArgs.h">
      <DependentUpon>IPaneContent.idl</DependentUpon>
    </ClInclude>
    <ClInclude Include="ColorHelper.h" />
    <ClInclude Include="pch.h" />
    <ClInclude Include="ShortcutActionDispatch.h">
      <DependentUpon>ShortcutActionDispatch.idl</DependentUpon>
    </ClInclude>
    <ClInclude Include="DebugTapConnection.h" />
    <ClInclude Include="AppKeyBindings.h">
      <DependentUpon>AppKeyBindings.idl</DependentUpon>
    </ClInclude>
    <ClInclude Include="AboutDialog.h">
      <DependentUpon>AboutDialog.xaml</DependentUpon>
    </ClInclude>
    <ClInclude Include="App.h">
      <DependentUpon>App.xaml</DependentUpon>
    </ClInclude>
    <ClInclude Include="AppLogic.h">
      <DependentUpon>AppLogic.idl</DependentUpon>
    </ClInclude>
    <ClInclude Include="ContentManager.h">
      <DependentUpon>TerminalPage.idl</DependentUpon>
    </ClInclude>
    <ClInclude Include="TerminalWindow.h">
      <DependentUpon>TerminalWindow.idl</DependentUpon>
    </ClInclude>
    <ClInclude Include="SettingsLoadEventArgs.h">
      <DependentUpon>TerminalWindow.idl</DependentUpon>
    </ClInclude>
    <ClInclude Include="TerminalPaneContent.h">
      <DependentUpon>TerminalPaneContent.idl</DependentUpon>
    </ClInclude>
    <ClInclude Include="Toast.h" />
    <ClInclude Include="SuggestionsControl.h">
      <DependentUpon>SuggestionsControl.xaml</DependentUpon>
    </ClInclude>
  </ItemGroup>
  <!-- ========================= Cpp Files ======================== -->
  <ItemGroup>
    <ClCompile Include="ActionPaletteItem.cpp" />
    <ClCompile Include="CommandLinePaletteItem.cpp" />
    <ClCompile Include="init.cpp" />
    <ClCompile Include="AppCommandlineArgs.cpp" />
    <ClCompile Include="Commandline.cpp" />
    <ClCompile Include="Jumplist.cpp" />
    <ClCompile Include="LanguageProfileNotifier.cpp" />
    <ClCompile Include="MinMaxCloseControl.cpp">
      <DependentUpon>MinMaxCloseControl.xaml</DependentUpon>
    </ClCompile>
    <ClCompile Include="PaletteItemTemplateSelector.cpp">
      <DependentUpon>PaletteItemTemplateSelector.idl</DependentUpon>
      <SubType>Code</SubType>
    </ClCompile>
    <ClCompile Include="SettingsTab.cpp">
      <DependentUpon>SettingsTab.idl</DependentUpon>
    </ClCompile>
    <ClCompile Include="PaletteItem.cpp" />
    <ClCompile Include="TabBase.cpp">
      <DependentUpon>TabBase.idl</DependentUpon>
    </ClCompile>
    <ClCompile Include="TabPaletteItem.cpp" />
    <ClCompile Include="TaskbarState.cpp">
      <DependentUpon>TaskbarState.idl</DependentUpon>
    </ClCompile>
    <ClCompile Include="TerminalTab.cpp">
      <DependentUpon>TerminalTab.idl</DependentUpon>
    </ClCompile>
    <ClCompile Include="TerminalPage.cpp">
      <DependentUpon>TerminalPage.xaml</DependentUpon>
      <SubType>Code</SubType>
    </ClCompile>
    <ClCompile Include="TabManagement.cpp">
      <DependentUpon>TerminalPage.xaml</DependentUpon>
      <SubType>Code</SubType>
    </ClCompile>
    <ClCompile Include="ActionPreviewHandlers.cpp">
      <DependentUpon>TerminalPage.xaml</DependentUpon>
      <SubType>Code</SubType>
    </ClCompile>
    <ClCompile Include="TerminalTabStatus.cpp">
      <DependentUpon>TerminalTabStatus.idl</DependentUpon>
      <SubType>Code</SubType>
    </ClCompile>
    <ClCompile Include="TitlebarControl.cpp">
      <DependentUpon>TitlebarControl.xaml</DependentUpon>
    </ClCompile>
    <ClCompile Include="TabRowControl.cpp">
      <DependentUpon>TabRowControl.xaml</DependentUpon>
    </ClCompile>
    <ClCompile Include="TabHeaderControl.cpp">
      <DependentUpon>TabHeaderControl.xaml</DependentUpon>
    </ClCompile>
    <ClCompile Include="HighlightedTextControl.cpp">
      <DependentUpon>HighlightedTextControl.xaml</DependentUpon>
    </ClCompile>
    <ClCompile Include="HighlightedText.cpp" />
    <ClCompile Include="ColorPickupFlyout.cpp">
      <DependentUpon>ColorPickupFlyout.xaml</DependentUpon>
    </ClCompile>
    <ClCompile Include="CommandPalette.cpp">
      <DependentUpon>CommandPalette.xaml</DependentUpon>
    </ClCompile>
    <ClCompile Include="FilteredCommand.cpp" />
    <ClCompile Include="Pane.cpp" />
    <ClCompile Include="PaneArgs.cpp">
      <DependentUpon>IPaneContent.idl</DependentUpon>
    </ClCompile>
    <ClCompile Include="Pane.LayoutSizeNode.cpp" />
    <ClCompile Include="ColorHelper.cpp">
      <PrecompiledHeader>NotUsing</PrecompiledHeader>
    </ClCompile>
    <ClCompile Include="DebugTapConnection.cpp" />
    <ClCompile Include="pch.cpp">
      <PrecompiledHeader>Create</PrecompiledHeader>
    </ClCompile>
    <ClCompile Include="AppKeyBindings.cpp">
      <DependentUpon>AppKeyBindings.idl</DependentUpon>
    </ClCompile>
    <ClCompile Include="ShortcutActionDispatch.cpp">
      <DependentUpon>ShortcutActionDispatch.idl</DependentUpon>
    </ClCompile>
    <ClCompile Include="AboutDialog.cpp">
      <DependentUpon>AboutDialog.xaml</DependentUpon>
    </ClCompile>
    <ClCompile Include="App.cpp">
      <DependentUpon>App.xaml</DependentUpon>
    </ClCompile>
    <ClCompile Include="AppActionHandlers.cpp">
      <DependentUpon>TerminalPage.xaml</DependentUpon>
    </ClCompile>
    <ClCompile Include="AppLogic.cpp">
      <DependentUpon>AppLogic.idl</DependentUpon>
    </ClCompile>
    <ClCompile Include="ContentManager.cpp">
      <DependentUpon>TerminalPage.idl</DependentUpon>
    </ClCompile>
    <ClCompile Include="TerminalWindow.cpp">
      <DependentUpon>TerminalWindow.idl</DependentUpon>
    </ClCompile>
    <ClCompile Include="TerminalPaneContent.cpp">
      <DependentUpon>TerminalPaneContent.idl</DependentUpon>
    </ClCompile>
    <ClCompile Include="$(GeneratedFilesDir)module.g.cpp" />
    <ClCompile Include="Toast.cpp" />
    <ClCompile Include="SuggestionsControl.cpp">
      <DependentUpon>SuggestionsControl.xaml</DependentUpon>
    </ClCompile>
  </ItemGroup>
  <!-- ========================= idl Files ======================== -->
  <ItemGroup>
    <!-- If you add idl files here, make sure to include their implementation's
    header in TerminalApp.vcxproj (as well as in this file) -->
    <Midl Include="ActionPaletteItem.idl" />
    <Midl Include="CommandLinePaletteItem.idl" />
    <Midl Include="AboutDialog.idl">
      <DependentUpon>AboutDialog.xaml</DependentUpon>
    </Midl>
    <Midl Include="App.idl">
      <DependentUpon>App.xaml</DependentUpon>
    </Midl>
    <Midl Include="PaletteItemTemplateSelector.idl">
      <SubType>Designer</SubType>
    </Midl>
    <Midl Include="SettingsTab.idl" />
    <Midl Include="PaletteItem.idl" />
    <Midl Include="ShortcutActionDispatch.idl" />
    <Midl Include="AppKeyBindings.idl" />
    <Midl Include="AppLogic.idl" />
    <Midl Include="TerminalWindow.idl" />
    <Midl Include="MinMaxCloseControl.idl">
      <DependentUpon>MinMaxCloseControl.xaml</DependentUpon>
      <SubType>Code</SubType>
    </Midl>
    <Midl Include="TabBase.idl" />
    <Midl Include="TabPaletteItem.idl" />
    <Midl Include="TaskbarState.idl" />
    <Midl Include="TerminalTab.idl" />
    <Midl Include="TerminalPage.idl">
      <DependentUpon>TerminalPage.xaml</DependentUpon>
      <SubType>Code</SubType>
    </Midl>
    <Midl Include="TerminalTabStatus.idl">
      <SubType>Designer</SubType>
    </Midl>
    <Midl Include="TitlebarControl.idl">
      <DependentUpon>TitlebarControl.xaml</DependentUpon>
      <SubType>Code</SubType>
    </Midl>
    <Midl Include="TabRowControl.idl">
      <DependentUpon>TabRowControl.xaml</DependentUpon>
      <SubType>Code</SubType>
    </Midl>
    <Midl Include="TabHeaderControl.idl">
      <DependentUpon>TabHeaderControl.xaml</DependentUpon>
      <SubType>Code</SubType>
    </Midl>
    <Midl Include="HighlightedTextControl.idl">
      <DependentUpon>HighlightedTextControl.xaml</DependentUpon>
      <SubType>Code</SubType>
    </Midl>
    <Midl Include="HighlightedText.idl" />
    <Midl Include="ColorPickupFlyout.idl">
      <DependentUpon>ColorPickupFlyout.xaml</DependentUpon>
      <SubType>Code</SubType>
    </Midl>
    <Midl Include="CommandPalette.idl">
      <DependentUpon>CommandPalette.xaml</DependentUpon>
      <SubType>Code</SubType>
    </Midl>
    <Midl Include="SuggestionsControl.idl">
      <DependentUpon>SuggestionsControl.xaml</DependentUpon>
      <SubType>Code</SubType>
    </Midl>
    <Midl Include="FilteredCommand.idl" />
<<<<<<< HEAD
    <Midl Include="EmptyStringVisibilityConverter.idl" />
    <Midl Include="IPaneContent.idl" />
    <Midl Include="TerminalPaneContent.idl" />
=======
>>>>>>> 8a1e8ace
  </ItemGroup>
  <!-- ========================= Misc Files ======================== -->
  <ItemGroup>
    <PRIResource Include="Resources\en-US\Resources.resw" />
    <PRIResource Include="Resources\en-US\ContextMenu.resw" />
    <OCResourceDirectory Include="Resources" />
  </ItemGroup>
  <!-- ========================= Project References ======================== -->
  <ItemGroup>
    <!--
      the packaging project won't recurse through our dependencies, you have to
      make sure that if you add a cppwinrt dependency to any of these projects,
      you also update all the consumers
    -->
    <ProjectReference Include="$(OpenConsoleDir)src\types\lib\types.vcxproj" />
    <ProjectReference Include="$(OpenConsoleDir)src\cascadia\WinRTUtils\WinRTUtils.vcxproj">
      <Project>{CA5CAD1A-039A-4929-BA2A-8BEB2E4106FE}</Project>
      <ReferenceOutputAssembly>false</ReferenceOutputAssembly>
    </ProjectReference>
    <!-- For whatever reason, we can't include the TerminalControl and
    TerminalSettings projects' winmds via project references. So we'll have to
    manually include the winmds as References below

    BODGY: we do need to add a ProjectReference to TerminalControl.vcxproj,
    with Private=true, ReferenceOutputAssembly=false, so that Visual Studio's
    "Fast Up-to-date Check" will work with this project. If we don't, the Fast
    Up-to-date Check will look for the .xaml files from that project in our
    output, which won't actually be there.

    We do still need to separately reference the winmds manually below, which is annoying.
    -->
    <ProjectReference Include="$(OpenConsoleDir)src\cascadia\TerminalControl\dll\TerminalControl.vcxproj">
      <!-- Private:true and ReferenceOutputAssembly:false, in combination with
      the manual reference to TerminalControl.winmd below make sure that this
      project will compile correct, and that we won't roll up the TermControl
      xbf's into the packaging project twice. -->
      <Private>true</Private>
      <ReferenceOutputAssembly>false</ReferenceOutputAssembly>
    </ProjectReference>
    <ProjectReference Include="$(OpenConsoleDir)src\cascadia\TerminalSettingsEditor\Microsoft.Terminal.Settings.Editor.vcxproj">
      <Private>true</Private>
      <ReferenceOutputAssembly>false</ReferenceOutputAssembly>
    </ProjectReference>
    <ProjectReference Include="$(OpenConsoleDir)src\cascadia\UIHelpers\UIHelpers.vcxproj">
      <Project>{6515F03F-E56D-4DB4-B23D-AC4FB80DB36F}</Project>
    </ProjectReference>

  </ItemGroup>
  <PropertyGroup>
    <!-- This is a hack to get the ARM64 CI build working. See
    https://github.com/Microsoft/msbuild/issues/3746 - it looks like MsBuild
    just has a bug in it.-->
    <ResolveAssemblyWarnOrErrorOnTargetArchitectureMismatch>Warning</ResolveAssemblyWarnOrErrorOnTargetArchitectureMismatch>
  </PropertyGroup>
  <ItemGroup>
    <!-- Manually add references to each of our dependent winmds. Mark them as
    private=false and CopyLocalSatelliteAssemblies=false, so that we don't
    propagate them upwards (which can make referencing this project result in
    duplicate type definitions)-->
    <Reference Include="Microsoft.Terminal.TerminalConnection">
      <HintPath>$(OpenConsoleCommonOutDir)TerminalConnection\Microsoft.Terminal.TerminalConnection.winmd</HintPath>
      <IsWinMDFile>true</IsWinMDFile>
      <Private>false</Private>
      <CopyLocalSatelliteAssemblies>false</CopyLocalSatelliteAssemblies>
    </Reference>
    <Reference Include="Microsoft.Terminal.Control">
      <HintPath>$(OpenConsoleCommonOutDir)Microsoft.Terminal.Control\Microsoft.Terminal.Control.winmd</HintPath>
      <IsWinMDFile>true</IsWinMDFile>
      <Private>false</Private>
      <CopyLocalSatelliteAssemblies>false</CopyLocalSatelliteAssemblies>
    </Reference>
    <Reference Include="Microsoft.Terminal.Settings.Editor">
      <HintPath>$(OpenConsoleCommonOutDir)Microsoft.Terminal.Settings.Editor\Microsoft.Terminal.Settings.Editor.winmd</HintPath>
      <IsWinMDFile>true</IsWinMDFile>
      <Private>false</Private>
      <CopyLocalSatelliteAssemblies>false</CopyLocalSatelliteAssemblies>
    </Reference>
    <Reference Include="Microsoft.Terminal.Settings.Model">
      <HintPath>$(OpenConsoleCommonOutDir)Microsoft.Terminal.Settings.Model\Microsoft.Terminal.Settings.Model.winmd</HintPath>
      <IsWinMDFile>true</IsWinMDFile>
      <Private>false</Private>
      <CopyLocalSatelliteAssemblies>false</CopyLocalSatelliteAssemblies>
    </Reference>
    <Reference Include="Microsoft.Terminal.Core">
      <HintPath>$(OpenConsoleCommonOutDir)TerminalCore\Microsoft.Terminal.Core.winmd</HintPath>
      <IsWinMDFile>true</IsWinMDFile>
      <Private>false</Private>
      <CopyLocalSatelliteAssemblies>false</CopyLocalSatelliteAssemblies>
    </Reference>
    <Reference Include="$(WindowsSDK_MetadataPathVersioned)\Windows.UI.Xaml.Hosting.HostingContract\*\*.winmd">
      <WinMDFile>true</WinMDFile>
      <CopyLocal>false</CopyLocal>
      <ReferenceGrouping>$(TargetPlatformMoniker)</ReferenceGrouping>
      <ReferenceGroupingDisplayName>$(TargetPlatformDisplayName)</ReferenceGroupingDisplayName>
      <ResolvedFrom>CppWinRTImplicitlyExpandTargetPlatform</ResolvedFrom>
      <IsSystemReference>True</IsSystemReference>
    </Reference>
  </ItemGroup>
  <!-- ====================== Compiler & Linker Flags ===================== -->
  <ItemDefinitionGroup>
    <ClCompile>
      <PrecompiledHeaderFile>pch.h</PrecompiledHeaderFile>
      <AdditionalIncludeDirectories>..;%(AdditionalIncludeDirectories);</AdditionalIncludeDirectories>
      <!-- Manually disable unreachable code warning, because jconcpp has a ton of that. -->
      <DisableSpecificWarnings>4702;%(DisableSpecificWarnings)</DisableSpecificWarnings>
    </ClCompile>
    <Link>
      <AdditionalDependencies>WindowsApp.lib;shell32.lib;%(AdditionalDependencies)</AdditionalDependencies>
    </Link>
  </ItemDefinitionGroup>
  <!-- ========================= Globals ======================== -->
  <Import Project="$(OpenConsoleDir)src\cppwinrt.build.post.props" />

  <!-- This -must- go after cppwinrt.build.post.props because that includes many VS-provided props including appcontainer.common.props, which stomps on what cppwinrt.targets did. -->
  <Import Project="$(OpenConsoleDir)src\common.nugetversions.targets" />

  <!--
    By default, the PRI file will contain resource paths beginning with the
    project name. Since we enabled XBF embedding, this *also* includes App.xbf.
    Well, App.xbf is hard-coded by the framework to be found at the resource ROOT.
    To make that happen, we have to disable the prepending of the project name
    to the App xaml files.
  -->
  <PropertyGroup>
    <_GenerateProjectPriFileDependsOn>OpenConsolePlaceAppXbfAtRootOfResourceTree;$(_GenerateProjectPriFileDependsOn)</_GenerateProjectPriFileDependsOn>
  </PropertyGroup>
  <Target Name="OpenConsolePlaceAppXbfAtRootOfResourceTree" DependsOnTargets="GetPackagingOutputs">
    <ItemGroup>
      <_RelocatedAppXamlData Include="@(PackagingOutputs)" Condition="'%(Filename)' == 'App' and ('%(Extension)' == '.xaml' or '%(Extension)' == '.xbf')" />
      <PackagingOutputs Remove="@(_RelocatedAppXamlData)" />
      <PackagingOutputs Include="@(_RelocatedAppXamlData)">
        <TargetPath>%(Filename)%(Extension)</TargetPath>
      </PackagingOutputs>
    </ItemGroup>
  </Target>
  <Import Project="$(SolutionDir)build\rules\CollectWildcardResources.targets" />
</Project>
<|MERGE_RESOLUTION|>--- conflicted
+++ resolved
@@ -1,491 +1,487 @@
-<?xml version="1.0" encoding="utf-8"?>
-<Project DefaultTargets="Build" xmlns="http://schemas.microsoft.com/developer/msbuild/2003">
-  <PropertyGroup Label="Globals">
-    <ProjectGuid>{CA5CAD1A-9A12-429C-B551-8562EC954746}</ProjectGuid>
-    <Keyword>Win32Proj</Keyword>
-    <RootNamespace>TerminalApp</RootNamespace>
-    <ProjectName>TerminalAppLib</ProjectName>
-    <TargetName>TerminalAppLib</TargetName>
-    <ConfigurationType>StaticLibrary</ConfigurationType>
-    <SubSystem>Console</SubSystem>
-    <OpenConsoleUniversalApp>true</OpenConsoleUniversalApp>
-    <!--
-      This is an override that, puzzlingly, _forces XBF (XAML binary) embedding_.
-      We have to do this to overcome a layout issue in the WAP packaging project.
-      When we do this, the XBF ends up in resources.pri.
-    -->
-    <DisableEmbeddedXbf>false</DisableEmbeddedXbf>
-    <XamlComponentResourceLocation>nested</XamlComponentResourceLocation>
-    <!--
-      Disable automatic provider generation so that we can control when they initialize.
-      We do this so we can delay the Settings UI DLL loading until absolutely necessary.
-    -->
-    <XamlCodeGenerationControlFlags>DoNotGenerateOtherProviders</XamlCodeGenerationControlFlags>
-  </PropertyGroup>
-  <PropertyGroup Label="NuGet Dependencies">
-    <TerminalCppWinrt>true</TerminalCppWinrt>
-    <TerminalMUX>true</TerminalMUX>
-  </PropertyGroup>
-  <Import Project="..\..\..\common.openconsole.props" Condition="'$(OpenConsoleDir)'==''" />
-  <Import Project="$(OpenConsoleDir)src\common.nugetversions.props" />
-  <Import Project="$(OpenConsoleDir)src\cppwinrt.build.pre.props" />
-  <!-- ========================= XAML files ======================== -->
-  <ItemGroup>
-    <!-- HERE BE DRAGONS:
-      For any types that use XAML information, if their .idl and .h aren't
-      marked DependentUpon the corresponding .xaml file, XamlTypeInfo.g.h won't
-      pick it up correctly. -->
-    <ApplicationDefinition Include="App.xaml">
-      <SubType>Designer</SubType>
-    </ApplicationDefinition>
-  </ItemGroup>
-  <!-- When we add other user controls, they should go in here as so: -->
-  <ItemGroup>
-    <Page Include="AboutDialog.xaml">
-      <SubType>Designer</SubType>
-    </Page>
-    <Page Include="MinMaxCloseControl.xaml">
-      <SubType>Designer</SubType>
-    </Page>
-    <Page Include="TerminalPage.xaml">
-      <SubType>Designer</SubType>
-    </Page>
-    <Page Include="TitlebarControl.xaml">
-      <SubType>Designer</SubType>
-    </Page>
-    <Page Include="TabRowControl.xaml">
-      <SubType>Designer</SubType>
-    </Page>
-    <Page Include="TabHeaderControl.xaml">
-      <SubType>Designer</SubType>
-    </Page>
-    <Page Include="HighlightedTextControl.xaml">
-      <SubType>Designer</SubType>
-    </Page>
-    <Page Include="ColorPickupFlyout.xaml">
-      <SubType>Designer</SubType>
-    </Page>
-    <Page Include="CommandPalette.xaml">
-      <SubType>Designer</SubType>
-    </Page>
-    <Page Include="SuggestionsControl.xaml">
-      <SubType>Designer</SubType>
-    </Page>
-  </ItemGroup>
-  <!-- ========================= Headers ======================== -->
-  <ItemGroup>
-    <ClInclude Include="ActionPaletteItem.h" />
-    <ClInclude Include="App.base.h" />
-    <ClInclude Include="AppCommandlineArgs.h" />
-    <ClInclude Include="Commandline.h" />
-    <ClInclude Include="CommandLinePaletteItem.h" />
-    <ClInclude Include="Jumplist.h" />
-    <ClInclude Include="LanguageProfileNotifier.h" />
-    <ClInclude Include="MinMaxCloseControl.h">
-      <DependentUpon>MinMaxCloseControl.xaml</DependentUpon>
-    </ClInclude>
-    <ClInclude Include="PaletteItemTemplateSelector.h">
-      <DependentUpon>PaletteItemTemplateSelector.idl</DependentUpon>
-      <SubType>Code</SubType>
-    </ClInclude>
-    <ClInclude Include="SettingsTab.h">
-      <DependentUpon>SettingsTab.idl</DependentUpon>
-    </ClInclude>
-    <ClInclude Include="PaletteItem.h" />
-    <ClInclude Include="TabBase.h">
-      <DependentUpon>TabBase.idl</DependentUpon>
-    </ClInclude>
-    <ClInclude Include="TabPaletteItem.h" />
-    <ClInclude Include="TaskbarState.h">
-      <DependentUpon>TaskbarState.idl</DependentUpon>
-    </ClInclude>
-    <ClInclude Include="TerminalTab.h">
-      <DependentUpon>TerminalTab.idl</DependentUpon>
-    </ClInclude>
-    <ClInclude Include="TerminalPage.h">
-      <DependentUpon>TerminalPage.xaml</DependentUpon>
-      <SubType>Code</SubType>
-    </ClInclude>
-    <ClInclude Include="TerminalTabStatus.h">
-      <DependentUpon>TerminalTabStatus.idl</DependentUpon>
-      <SubType>Code</SubType>
-    </ClInclude>
-    <ClInclude Include="TitlebarControl.h">
-      <DependentUpon>TitlebarControl.xaml</DependentUpon>
-    </ClInclude>
-    <ClInclude Include="TabRowControl.h">
-      <DependentUpon>TabRowControl.xaml</DependentUpon>
-    </ClInclude>
-    <ClInclude Include="TabHeaderControl.h">
-      <DependentUpon>TabHeaderControl.xaml</DependentUpon>
-    </ClInclude>
-    <ClInclude Include="HighlightedTextControl.h">
-      <DependentUpon>HighlightedTextControl.xaml</DependentUpon>
-    </ClInclude>
-    <ClInclude Include="HighlightedText.h" />
-    <ClInclude Include="ColorPickupFlyout.h">
-      <DependentUpon>ColorPickupFlyout.xaml</DependentUpon>
-    </ClInclude>
-    <ClInclude Include="CommandPalette.h">
-      <DependentUpon>CommandPalette.xaml</DependentUpon>
-    </ClInclude>
-    <ClInclude Include="FilteredCommand.h" />
-    <ClInclude Include="Pane.h" />
-    <ClInclude Include="PaneArgs.h">
-      <DependentUpon>IPaneContent.idl</DependentUpon>
-    </ClInclude>
-    <ClInclude Include="ColorHelper.h" />
-    <ClInclude Include="pch.h" />
-    <ClInclude Include="ShortcutActionDispatch.h">
-      <DependentUpon>ShortcutActionDispatch.idl</DependentUpon>
-    </ClInclude>
-    <ClInclude Include="DebugTapConnection.h" />
-    <ClInclude Include="AppKeyBindings.h">
-      <DependentUpon>AppKeyBindings.idl</DependentUpon>
-    </ClInclude>
-    <ClInclude Include="AboutDialog.h">
-      <DependentUpon>AboutDialog.xaml</DependentUpon>
-    </ClInclude>
-    <ClInclude Include="App.h">
-      <DependentUpon>App.xaml</DependentUpon>
-    </ClInclude>
-    <ClInclude Include="AppLogic.h">
-      <DependentUpon>AppLogic.idl</DependentUpon>
-    </ClInclude>
-    <ClInclude Include="ContentManager.h">
-      <DependentUpon>TerminalPage.idl</DependentUpon>
-    </ClInclude>
-    <ClInclude Include="TerminalWindow.h">
-      <DependentUpon>TerminalWindow.idl</DependentUpon>
-    </ClInclude>
-    <ClInclude Include="SettingsLoadEventArgs.h">
-      <DependentUpon>TerminalWindow.idl</DependentUpon>
-    </ClInclude>
-    <ClInclude Include="TerminalPaneContent.h">
-      <DependentUpon>TerminalPaneContent.idl</DependentUpon>
-    </ClInclude>
-    <ClInclude Include="Toast.h" />
-    <ClInclude Include="SuggestionsControl.h">
-      <DependentUpon>SuggestionsControl.xaml</DependentUpon>
-    </ClInclude>
-  </ItemGroup>
-  <!-- ========================= Cpp Files ======================== -->
-  <ItemGroup>
-    <ClCompile Include="ActionPaletteItem.cpp" />
-    <ClCompile Include="CommandLinePaletteItem.cpp" />
-    <ClCompile Include="init.cpp" />
-    <ClCompile Include="AppCommandlineArgs.cpp" />
-    <ClCompile Include="Commandline.cpp" />
-    <ClCompile Include="Jumplist.cpp" />
-    <ClCompile Include="LanguageProfileNotifier.cpp" />
-    <ClCompile Include="MinMaxCloseControl.cpp">
-      <DependentUpon>MinMaxCloseControl.xaml</DependentUpon>
-    </ClCompile>
-    <ClCompile Include="PaletteItemTemplateSelector.cpp">
-      <DependentUpon>PaletteItemTemplateSelector.idl</DependentUpon>
-      <SubType>Code</SubType>
-    </ClCompile>
-    <ClCompile Include="SettingsTab.cpp">
-      <DependentUpon>SettingsTab.idl</DependentUpon>
-    </ClCompile>
-    <ClCompile Include="PaletteItem.cpp" />
-    <ClCompile Include="TabBase.cpp">
-      <DependentUpon>TabBase.idl</DependentUpon>
-    </ClCompile>
-    <ClCompile Include="TabPaletteItem.cpp" />
-    <ClCompile Include="TaskbarState.cpp">
-      <DependentUpon>TaskbarState.idl</DependentUpon>
-    </ClCompile>
-    <ClCompile Include="TerminalTab.cpp">
-      <DependentUpon>TerminalTab.idl</DependentUpon>
-    </ClCompile>
-    <ClCompile Include="TerminalPage.cpp">
-      <DependentUpon>TerminalPage.xaml</DependentUpon>
-      <SubType>Code</SubType>
-    </ClCompile>
-    <ClCompile Include="TabManagement.cpp">
-      <DependentUpon>TerminalPage.xaml</DependentUpon>
-      <SubType>Code</SubType>
-    </ClCompile>
-    <ClCompile Include="ActionPreviewHandlers.cpp">
-      <DependentUpon>TerminalPage.xaml</DependentUpon>
-      <SubType>Code</SubType>
-    </ClCompile>
-    <ClCompile Include="TerminalTabStatus.cpp">
-      <DependentUpon>TerminalTabStatus.idl</DependentUpon>
-      <SubType>Code</SubType>
-    </ClCompile>
-    <ClCompile Include="TitlebarControl.cpp">
-      <DependentUpon>TitlebarControl.xaml</DependentUpon>
-    </ClCompile>
-    <ClCompile Include="TabRowControl.cpp">
-      <DependentUpon>TabRowControl.xaml</DependentUpon>
-    </ClCompile>
-    <ClCompile Include="TabHeaderControl.cpp">
-      <DependentUpon>TabHeaderControl.xaml</DependentUpon>
-    </ClCompile>
-    <ClCompile Include="HighlightedTextControl.cpp">
-      <DependentUpon>HighlightedTextControl.xaml</DependentUpon>
-    </ClCompile>
-    <ClCompile Include="HighlightedText.cpp" />
-    <ClCompile Include="ColorPickupFlyout.cpp">
-      <DependentUpon>ColorPickupFlyout.xaml</DependentUpon>
-    </ClCompile>
-    <ClCompile Include="CommandPalette.cpp">
-      <DependentUpon>CommandPalette.xaml</DependentUpon>
-    </ClCompile>
-    <ClCompile Include="FilteredCommand.cpp" />
-    <ClCompile Include="Pane.cpp" />
-    <ClCompile Include="PaneArgs.cpp">
-      <DependentUpon>IPaneContent.idl</DependentUpon>
-    </ClCompile>
-    <ClCompile Include="Pane.LayoutSizeNode.cpp" />
-    <ClCompile Include="ColorHelper.cpp">
-      <PrecompiledHeader>NotUsing</PrecompiledHeader>
-    </ClCompile>
-    <ClCompile Include="DebugTapConnection.cpp" />
-    <ClCompile Include="pch.cpp">
-      <PrecompiledHeader>Create</PrecompiledHeader>
-    </ClCompile>
-    <ClCompile Include="AppKeyBindings.cpp">
-      <DependentUpon>AppKeyBindings.idl</DependentUpon>
-    </ClCompile>
-    <ClCompile Include="ShortcutActionDispatch.cpp">
-      <DependentUpon>ShortcutActionDispatch.idl</DependentUpon>
-    </ClCompile>
-    <ClCompile Include="AboutDialog.cpp">
-      <DependentUpon>AboutDialog.xaml</DependentUpon>
-    </ClCompile>
-    <ClCompile Include="App.cpp">
-      <DependentUpon>App.xaml</DependentUpon>
-    </ClCompile>
-    <ClCompile Include="AppActionHandlers.cpp">
-      <DependentUpon>TerminalPage.xaml</DependentUpon>
-    </ClCompile>
-    <ClCompile Include="AppLogic.cpp">
-      <DependentUpon>AppLogic.idl</DependentUpon>
-    </ClCompile>
-    <ClCompile Include="ContentManager.cpp">
-      <DependentUpon>TerminalPage.idl</DependentUpon>
-    </ClCompile>
-    <ClCompile Include="TerminalWindow.cpp">
-      <DependentUpon>TerminalWindow.idl</DependentUpon>
-    </ClCompile>
-    <ClCompile Include="TerminalPaneContent.cpp">
-      <DependentUpon>TerminalPaneContent.idl</DependentUpon>
-    </ClCompile>
-    <ClCompile Include="$(GeneratedFilesDir)module.g.cpp" />
-    <ClCompile Include="Toast.cpp" />
-    <ClCompile Include="SuggestionsControl.cpp">
-      <DependentUpon>SuggestionsControl.xaml</DependentUpon>
-    </ClCompile>
-  </ItemGroup>
-  <!-- ========================= idl Files ======================== -->
-  <ItemGroup>
-    <!-- If you add idl files here, make sure to include their implementation's
-    header in TerminalApp.vcxproj (as well as in this file) -->
-    <Midl Include="ActionPaletteItem.idl" />
-    <Midl Include="CommandLinePaletteItem.idl" />
-    <Midl Include="AboutDialog.idl">
-      <DependentUpon>AboutDialog.xaml</DependentUpon>
-    </Midl>
-    <Midl Include="App.idl">
-      <DependentUpon>App.xaml</DependentUpon>
-    </Midl>
-    <Midl Include="PaletteItemTemplateSelector.idl">
-      <SubType>Designer</SubType>
-    </Midl>
-    <Midl Include="SettingsTab.idl" />
-    <Midl Include="PaletteItem.idl" />
-    <Midl Include="ShortcutActionDispatch.idl" />
-    <Midl Include="AppKeyBindings.idl" />
-    <Midl Include="AppLogic.idl" />
-    <Midl Include="TerminalWindow.idl" />
-    <Midl Include="MinMaxCloseControl.idl">
-      <DependentUpon>MinMaxCloseControl.xaml</DependentUpon>
-      <SubType>Code</SubType>
-    </Midl>
-    <Midl Include="TabBase.idl" />
-    <Midl Include="TabPaletteItem.idl" />
-    <Midl Include="TaskbarState.idl" />
-    <Midl Include="TerminalTab.idl" />
-    <Midl Include="TerminalPage.idl">
-      <DependentUpon>TerminalPage.xaml</DependentUpon>
-      <SubType>Code</SubType>
-    </Midl>
-    <Midl Include="TerminalTabStatus.idl">
-      <SubType>Designer</SubType>
-    </Midl>
-    <Midl Include="TitlebarControl.idl">
-      <DependentUpon>TitlebarControl.xaml</DependentUpon>
-      <SubType>Code</SubType>
-    </Midl>
-    <Midl Include="TabRowControl.idl">
-      <DependentUpon>TabRowControl.xaml</DependentUpon>
-      <SubType>Code</SubType>
-    </Midl>
-    <Midl Include="TabHeaderControl.idl">
-      <DependentUpon>TabHeaderControl.xaml</DependentUpon>
-      <SubType>Code</SubType>
-    </Midl>
-    <Midl Include="HighlightedTextControl.idl">
-      <DependentUpon>HighlightedTextControl.xaml</DependentUpon>
-      <SubType>Code</SubType>
-    </Midl>
-    <Midl Include="HighlightedText.idl" />
-    <Midl Include="ColorPickupFlyout.idl">
-      <DependentUpon>ColorPickupFlyout.xaml</DependentUpon>
-      <SubType>Code</SubType>
-    </Midl>
-    <Midl Include="CommandPalette.idl">
-      <DependentUpon>CommandPalette.xaml</DependentUpon>
-      <SubType>Code</SubType>
-    </Midl>
-    <Midl Include="SuggestionsControl.idl">
-      <DependentUpon>SuggestionsControl.xaml</DependentUpon>
-      <SubType>Code</SubType>
-    </Midl>
-    <Midl Include="FilteredCommand.idl" />
-<<<<<<< HEAD
-    <Midl Include="EmptyStringVisibilityConverter.idl" />
-    <Midl Include="IPaneContent.idl" />
-    <Midl Include="TerminalPaneContent.idl" />
-=======
->>>>>>> 8a1e8ace
-  </ItemGroup>
-  <!-- ========================= Misc Files ======================== -->
-  <ItemGroup>
-    <PRIResource Include="Resources\en-US\Resources.resw" />
-    <PRIResource Include="Resources\en-US\ContextMenu.resw" />
-    <OCResourceDirectory Include="Resources" />
-  </ItemGroup>
-  <!-- ========================= Project References ======================== -->
-  <ItemGroup>
-    <!--
-      the packaging project won't recurse through our dependencies, you have to
-      make sure that if you add a cppwinrt dependency to any of these projects,
-      you also update all the consumers
-    -->
-    <ProjectReference Include="$(OpenConsoleDir)src\types\lib\types.vcxproj" />
-    <ProjectReference Include="$(OpenConsoleDir)src\cascadia\WinRTUtils\WinRTUtils.vcxproj">
-      <Project>{CA5CAD1A-039A-4929-BA2A-8BEB2E4106FE}</Project>
-      <ReferenceOutputAssembly>false</ReferenceOutputAssembly>
-    </ProjectReference>
-    <!-- For whatever reason, we can't include the TerminalControl and
-    TerminalSettings projects' winmds via project references. So we'll have to
-    manually include the winmds as References below
-
-    BODGY: we do need to add a ProjectReference to TerminalControl.vcxproj,
-    with Private=true, ReferenceOutputAssembly=false, so that Visual Studio's
-    "Fast Up-to-date Check" will work with this project. If we don't, the Fast
-    Up-to-date Check will look for the .xaml files from that project in our
-    output, which won't actually be there.
-
-    We do still need to separately reference the winmds manually below, which is annoying.
-    -->
-    <ProjectReference Include="$(OpenConsoleDir)src\cascadia\TerminalControl\dll\TerminalControl.vcxproj">
-      <!-- Private:true and ReferenceOutputAssembly:false, in combination with
-      the manual reference to TerminalControl.winmd below make sure that this
-      project will compile correct, and that we won't roll up the TermControl
-      xbf's into the packaging project twice. -->
-      <Private>true</Private>
-      <ReferenceOutputAssembly>false</ReferenceOutputAssembly>
-    </ProjectReference>
-    <ProjectReference Include="$(OpenConsoleDir)src\cascadia\TerminalSettingsEditor\Microsoft.Terminal.Settings.Editor.vcxproj">
-      <Private>true</Private>
-      <ReferenceOutputAssembly>false</ReferenceOutputAssembly>
-    </ProjectReference>
-    <ProjectReference Include="$(OpenConsoleDir)src\cascadia\UIHelpers\UIHelpers.vcxproj">
-      <Project>{6515F03F-E56D-4DB4-B23D-AC4FB80DB36F}</Project>
-    </ProjectReference>
-
-  </ItemGroup>
-  <PropertyGroup>
-    <!-- This is a hack to get the ARM64 CI build working. See
-    https://github.com/Microsoft/msbuild/issues/3746 - it looks like MsBuild
-    just has a bug in it.-->
-    <ResolveAssemblyWarnOrErrorOnTargetArchitectureMismatch>Warning</ResolveAssemblyWarnOrErrorOnTargetArchitectureMismatch>
-  </PropertyGroup>
-  <ItemGroup>
-    <!-- Manually add references to each of our dependent winmds. Mark them as
-    private=false and CopyLocalSatelliteAssemblies=false, so that we don't
-    propagate them upwards (which can make referencing this project result in
-    duplicate type definitions)-->
-    <Reference Include="Microsoft.Terminal.TerminalConnection">
-      <HintPath>$(OpenConsoleCommonOutDir)TerminalConnection\Microsoft.Terminal.TerminalConnection.winmd</HintPath>
-      <IsWinMDFile>true</IsWinMDFile>
-      <Private>false</Private>
-      <CopyLocalSatelliteAssemblies>false</CopyLocalSatelliteAssemblies>
-    </Reference>
-    <Reference Include="Microsoft.Terminal.Control">
-      <HintPath>$(OpenConsoleCommonOutDir)Microsoft.Terminal.Control\Microsoft.Terminal.Control.winmd</HintPath>
-      <IsWinMDFile>true</IsWinMDFile>
-      <Private>false</Private>
-      <CopyLocalSatelliteAssemblies>false</CopyLocalSatelliteAssemblies>
-    </Reference>
-    <Reference Include="Microsoft.Terminal.Settings.Editor">
-      <HintPath>$(OpenConsoleCommonOutDir)Microsoft.Terminal.Settings.Editor\Microsoft.Terminal.Settings.Editor.winmd</HintPath>
-      <IsWinMDFile>true</IsWinMDFile>
-      <Private>false</Private>
-      <CopyLocalSatelliteAssemblies>false</CopyLocalSatelliteAssemblies>
-    </Reference>
-    <Reference Include="Microsoft.Terminal.Settings.Model">
-      <HintPath>$(OpenConsoleCommonOutDir)Microsoft.Terminal.Settings.Model\Microsoft.Terminal.Settings.Model.winmd</HintPath>
-      <IsWinMDFile>true</IsWinMDFile>
-      <Private>false</Private>
-      <CopyLocalSatelliteAssemblies>false</CopyLocalSatelliteAssemblies>
-    </Reference>
-    <Reference Include="Microsoft.Terminal.Core">
-      <HintPath>$(OpenConsoleCommonOutDir)TerminalCore\Microsoft.Terminal.Core.winmd</HintPath>
-      <IsWinMDFile>true</IsWinMDFile>
-      <Private>false</Private>
-      <CopyLocalSatelliteAssemblies>false</CopyLocalSatelliteAssemblies>
-    </Reference>
-    <Reference Include="$(WindowsSDK_MetadataPathVersioned)\Windows.UI.Xaml.Hosting.HostingContract\*\*.winmd">
-      <WinMDFile>true</WinMDFile>
-      <CopyLocal>false</CopyLocal>
-      <ReferenceGrouping>$(TargetPlatformMoniker)</ReferenceGrouping>
-      <ReferenceGroupingDisplayName>$(TargetPlatformDisplayName)</ReferenceGroupingDisplayName>
-      <ResolvedFrom>CppWinRTImplicitlyExpandTargetPlatform</ResolvedFrom>
-      <IsSystemReference>True</IsSystemReference>
-    </Reference>
-  </ItemGroup>
-  <!-- ====================== Compiler & Linker Flags ===================== -->
-  <ItemDefinitionGroup>
-    <ClCompile>
-      <PrecompiledHeaderFile>pch.h</PrecompiledHeaderFile>
-      <AdditionalIncludeDirectories>..;%(AdditionalIncludeDirectories);</AdditionalIncludeDirectories>
-      <!-- Manually disable unreachable code warning, because jconcpp has a ton of that. -->
-      <DisableSpecificWarnings>4702;%(DisableSpecificWarnings)</DisableSpecificWarnings>
-    </ClCompile>
-    <Link>
-      <AdditionalDependencies>WindowsApp.lib;shell32.lib;%(AdditionalDependencies)</AdditionalDependencies>
-    </Link>
-  </ItemDefinitionGroup>
-  <!-- ========================= Globals ======================== -->
-  <Import Project="$(OpenConsoleDir)src\cppwinrt.build.post.props" />
-
-  <!-- This -must- go after cppwinrt.build.post.props because that includes many VS-provided props including appcontainer.common.props, which stomps on what cppwinrt.targets did. -->
-  <Import Project="$(OpenConsoleDir)src\common.nugetversions.targets" />
-
-  <!--
-    By default, the PRI file will contain resource paths beginning with the
-    project name. Since we enabled XBF embedding, this *also* includes App.xbf.
-    Well, App.xbf is hard-coded by the framework to be found at the resource ROOT.
-    To make that happen, we have to disable the prepending of the project name
-    to the App xaml files.
-  -->
-  <PropertyGroup>
-    <_GenerateProjectPriFileDependsOn>OpenConsolePlaceAppXbfAtRootOfResourceTree;$(_GenerateProjectPriFileDependsOn)</_GenerateProjectPriFileDependsOn>
-  </PropertyGroup>
-  <Target Name="OpenConsolePlaceAppXbfAtRootOfResourceTree" DependsOnTargets="GetPackagingOutputs">
-    <ItemGroup>
-      <_RelocatedAppXamlData Include="@(PackagingOutputs)" Condition="'%(Filename)' == 'App' and ('%(Extension)' == '.xaml' or '%(Extension)' == '.xbf')" />
-      <PackagingOutputs Remove="@(_RelocatedAppXamlData)" />
-      <PackagingOutputs Include="@(_RelocatedAppXamlData)">
-        <TargetPath>%(Filename)%(Extension)</TargetPath>
-      </PackagingOutputs>
-    </ItemGroup>
-  </Target>
-  <Import Project="$(SolutionDir)build\rules\CollectWildcardResources.targets" />
-</Project>
+<?xml version="1.0" encoding="utf-8"?>
+<Project DefaultTargets="Build" xmlns="http://schemas.microsoft.com/developer/msbuild/2003">
+  <PropertyGroup Label="Globals">
+    <ProjectGuid>{CA5CAD1A-9A12-429C-B551-8562EC954746}</ProjectGuid>
+    <Keyword>Win32Proj</Keyword>
+    <RootNamespace>TerminalApp</RootNamespace>
+    <ProjectName>TerminalAppLib</ProjectName>
+    <TargetName>TerminalAppLib</TargetName>
+    <ConfigurationType>StaticLibrary</ConfigurationType>
+    <SubSystem>Console</SubSystem>
+    <OpenConsoleUniversalApp>true</OpenConsoleUniversalApp>
+    <!--
+      This is an override that, puzzlingly, _forces XBF (XAML binary) embedding_.
+      We have to do this to overcome a layout issue in the WAP packaging project.
+      When we do this, the XBF ends up in resources.pri.
+    -->
+    <DisableEmbeddedXbf>false</DisableEmbeddedXbf>
+    <XamlComponentResourceLocation>nested</XamlComponentResourceLocation>
+    <!--
+      Disable automatic provider generation so that we can control when they initialize.
+      We do this so we can delay the Settings UI DLL loading until absolutely necessary.
+    -->
+    <XamlCodeGenerationControlFlags>DoNotGenerateOtherProviders</XamlCodeGenerationControlFlags>
+  </PropertyGroup>
+  <PropertyGroup Label="NuGet Dependencies">
+    <TerminalCppWinrt>true</TerminalCppWinrt>
+    <TerminalMUX>true</TerminalMUX>
+  </PropertyGroup>
+  <Import Project="..\..\..\common.openconsole.props" Condition="'$(OpenConsoleDir)'==''" />
+  <Import Project="$(OpenConsoleDir)src\common.nugetversions.props" />
+  <Import Project="$(OpenConsoleDir)src\cppwinrt.build.pre.props" />
+  <!-- ========================= XAML files ======================== -->
+  <ItemGroup>
+    <!-- HERE BE DRAGONS:
+      For any types that use XAML information, if their .idl and .h aren't
+      marked DependentUpon the corresponding .xaml file, XamlTypeInfo.g.h won't
+      pick it up correctly. -->
+    <ApplicationDefinition Include="App.xaml">
+      <SubType>Designer</SubType>
+    </ApplicationDefinition>
+  </ItemGroup>
+  <!-- When we add other user controls, they should go in here as so: -->
+  <ItemGroup>
+    <Page Include="AboutDialog.xaml">
+      <SubType>Designer</SubType>
+    </Page>
+    <Page Include="MinMaxCloseControl.xaml">
+      <SubType>Designer</SubType>
+    </Page>
+    <Page Include="TerminalPage.xaml">
+      <SubType>Designer</SubType>
+    </Page>
+    <Page Include="TitlebarControl.xaml">
+      <SubType>Designer</SubType>
+    </Page>
+    <Page Include="TabRowControl.xaml">
+      <SubType>Designer</SubType>
+    </Page>
+    <Page Include="TabHeaderControl.xaml">
+      <SubType>Designer</SubType>
+    </Page>
+    <Page Include="HighlightedTextControl.xaml">
+      <SubType>Designer</SubType>
+    </Page>
+    <Page Include="ColorPickupFlyout.xaml">
+      <SubType>Designer</SubType>
+    </Page>
+    <Page Include="CommandPalette.xaml">
+      <SubType>Designer</SubType>
+    </Page>
+    <Page Include="SuggestionsControl.xaml">
+      <SubType>Designer</SubType>
+    </Page>
+  </ItemGroup>
+  <!-- ========================= Headers ======================== -->
+  <ItemGroup>
+    <ClInclude Include="ActionPaletteItem.h" />
+    <ClInclude Include="App.base.h" />
+    <ClInclude Include="AppCommandlineArgs.h" />
+    <ClInclude Include="Commandline.h" />
+    <ClInclude Include="CommandLinePaletteItem.h" />
+    <ClInclude Include="Jumplist.h" />
+    <ClInclude Include="LanguageProfileNotifier.h" />
+    <ClInclude Include="MinMaxCloseControl.h">
+      <DependentUpon>MinMaxCloseControl.xaml</DependentUpon>
+    </ClInclude>
+    <ClInclude Include="PaletteItemTemplateSelector.h">
+      <DependentUpon>PaletteItemTemplateSelector.idl</DependentUpon>
+      <SubType>Code</SubType>
+    </ClInclude>
+    <ClInclude Include="SettingsTab.h">
+      <DependentUpon>SettingsTab.idl</DependentUpon>
+    </ClInclude>
+    <ClInclude Include="PaletteItem.h" />
+    <ClInclude Include="TabBase.h">
+      <DependentUpon>TabBase.idl</DependentUpon>
+    </ClInclude>
+    <ClInclude Include="TabPaletteItem.h" />
+    <ClInclude Include="TaskbarState.h">
+      <DependentUpon>TaskbarState.idl</DependentUpon>
+    </ClInclude>
+    <ClInclude Include="TerminalTab.h">
+      <DependentUpon>TerminalTab.idl</DependentUpon>
+    </ClInclude>
+    <ClInclude Include="TerminalPage.h">
+      <DependentUpon>TerminalPage.xaml</DependentUpon>
+      <SubType>Code</SubType>
+    </ClInclude>
+    <ClInclude Include="TerminalTabStatus.h">
+      <DependentUpon>TerminalTabStatus.idl</DependentUpon>
+      <SubType>Code</SubType>
+    </ClInclude>
+    <ClInclude Include="TitlebarControl.h">
+      <DependentUpon>TitlebarControl.xaml</DependentUpon>
+    </ClInclude>
+    <ClInclude Include="TabRowControl.h">
+      <DependentUpon>TabRowControl.xaml</DependentUpon>
+    </ClInclude>
+    <ClInclude Include="TabHeaderControl.h">
+      <DependentUpon>TabHeaderControl.xaml</DependentUpon>
+    </ClInclude>
+    <ClInclude Include="HighlightedTextControl.h">
+      <DependentUpon>HighlightedTextControl.xaml</DependentUpon>
+    </ClInclude>
+    <ClInclude Include="HighlightedText.h" />
+    <ClInclude Include="ColorPickupFlyout.h">
+      <DependentUpon>ColorPickupFlyout.xaml</DependentUpon>
+    </ClInclude>
+    <ClInclude Include="CommandPalette.h">
+      <DependentUpon>CommandPalette.xaml</DependentUpon>
+    </ClInclude>
+    <ClInclude Include="FilteredCommand.h" />
+    <ClInclude Include="Pane.h" />
+    <ClInclude Include="PaneArgs.h">
+      <DependentUpon>IPaneContent.idl</DependentUpon>
+    </ClInclude>
+    <ClInclude Include="ColorHelper.h" />
+    <ClInclude Include="pch.h" />
+    <ClInclude Include="ShortcutActionDispatch.h">
+      <DependentUpon>ShortcutActionDispatch.idl</DependentUpon>
+    </ClInclude>
+    <ClInclude Include="DebugTapConnection.h" />
+    <ClInclude Include="AppKeyBindings.h">
+      <DependentUpon>AppKeyBindings.idl</DependentUpon>
+    </ClInclude>
+    <ClInclude Include="AboutDialog.h">
+      <DependentUpon>AboutDialog.xaml</DependentUpon>
+    </ClInclude>
+    <ClInclude Include="App.h">
+      <DependentUpon>App.xaml</DependentUpon>
+    </ClInclude>
+    <ClInclude Include="AppLogic.h">
+      <DependentUpon>AppLogic.idl</DependentUpon>
+    </ClInclude>
+    <ClInclude Include="ContentManager.h">
+      <DependentUpon>TerminalPage.idl</DependentUpon>
+    </ClInclude>
+    <ClInclude Include="TerminalWindow.h">
+      <DependentUpon>TerminalWindow.idl</DependentUpon>
+    </ClInclude>
+    <ClInclude Include="SettingsLoadEventArgs.h">
+      <DependentUpon>TerminalWindow.idl</DependentUpon>
+    </ClInclude>
+    <ClInclude Include="TerminalPaneContent.h">
+      <DependentUpon>TerminalPaneContent.idl</DependentUpon>
+    </ClInclude>
+    <ClInclude Include="Toast.h" />
+    <ClInclude Include="SuggestionsControl.h">
+      <DependentUpon>SuggestionsControl.xaml</DependentUpon>
+    </ClInclude>
+  </ItemGroup>
+  <!-- ========================= Cpp Files ======================== -->
+  <ItemGroup>
+    <ClCompile Include="ActionPaletteItem.cpp" />
+    <ClCompile Include="CommandLinePaletteItem.cpp" />
+    <ClCompile Include="init.cpp" />
+    <ClCompile Include="AppCommandlineArgs.cpp" />
+    <ClCompile Include="Commandline.cpp" />
+    <ClCompile Include="Jumplist.cpp" />
+    <ClCompile Include="LanguageProfileNotifier.cpp" />
+    <ClCompile Include="MinMaxCloseControl.cpp">
+      <DependentUpon>MinMaxCloseControl.xaml</DependentUpon>
+    </ClCompile>
+    <ClCompile Include="PaletteItemTemplateSelector.cpp">
+      <DependentUpon>PaletteItemTemplateSelector.idl</DependentUpon>
+      <SubType>Code</SubType>
+    </ClCompile>
+    <ClCompile Include="SettingsTab.cpp">
+      <DependentUpon>SettingsTab.idl</DependentUpon>
+    </ClCompile>
+    <ClCompile Include="PaletteItem.cpp" />
+    <ClCompile Include="TabBase.cpp">
+      <DependentUpon>TabBase.idl</DependentUpon>
+    </ClCompile>
+    <ClCompile Include="TabPaletteItem.cpp" />
+    <ClCompile Include="TaskbarState.cpp">
+      <DependentUpon>TaskbarState.idl</DependentUpon>
+    </ClCompile>
+    <ClCompile Include="TerminalTab.cpp">
+      <DependentUpon>TerminalTab.idl</DependentUpon>
+    </ClCompile>
+    <ClCompile Include="TerminalPage.cpp">
+      <DependentUpon>TerminalPage.xaml</DependentUpon>
+      <SubType>Code</SubType>
+    </ClCompile>
+    <ClCompile Include="TabManagement.cpp">
+      <DependentUpon>TerminalPage.xaml</DependentUpon>
+      <SubType>Code</SubType>
+    </ClCompile>
+    <ClCompile Include="ActionPreviewHandlers.cpp">
+      <DependentUpon>TerminalPage.xaml</DependentUpon>
+      <SubType>Code</SubType>
+    </ClCompile>
+    <ClCompile Include="TerminalTabStatus.cpp">
+      <DependentUpon>TerminalTabStatus.idl</DependentUpon>
+      <SubType>Code</SubType>
+    </ClCompile>
+    <ClCompile Include="TitlebarControl.cpp">
+      <DependentUpon>TitlebarControl.xaml</DependentUpon>
+    </ClCompile>
+    <ClCompile Include="TabRowControl.cpp">
+      <DependentUpon>TabRowControl.xaml</DependentUpon>
+    </ClCompile>
+    <ClCompile Include="TabHeaderControl.cpp">
+      <DependentUpon>TabHeaderControl.xaml</DependentUpon>
+    </ClCompile>
+    <ClCompile Include="HighlightedTextControl.cpp">
+      <DependentUpon>HighlightedTextControl.xaml</DependentUpon>
+    </ClCompile>
+    <ClCompile Include="HighlightedText.cpp" />
+    <ClCompile Include="ColorPickupFlyout.cpp">
+      <DependentUpon>ColorPickupFlyout.xaml</DependentUpon>
+    </ClCompile>
+    <ClCompile Include="CommandPalette.cpp">
+      <DependentUpon>CommandPalette.xaml</DependentUpon>
+    </ClCompile>
+    <ClCompile Include="FilteredCommand.cpp" />
+    <ClCompile Include="Pane.cpp" />
+    <ClCompile Include="PaneArgs.cpp">
+      <DependentUpon>IPaneContent.idl</DependentUpon>
+    </ClCompile>
+    <ClCompile Include="Pane.LayoutSizeNode.cpp" />
+    <ClCompile Include="ColorHelper.cpp">
+      <PrecompiledHeader>NotUsing</PrecompiledHeader>
+    </ClCompile>
+    <ClCompile Include="DebugTapConnection.cpp" />
+    <ClCompile Include="pch.cpp">
+      <PrecompiledHeader>Create</PrecompiledHeader>
+    </ClCompile>
+    <ClCompile Include="AppKeyBindings.cpp">
+      <DependentUpon>AppKeyBindings.idl</DependentUpon>
+    </ClCompile>
+    <ClCompile Include="ShortcutActionDispatch.cpp">
+      <DependentUpon>ShortcutActionDispatch.idl</DependentUpon>
+    </ClCompile>
+    <ClCompile Include="AboutDialog.cpp">
+      <DependentUpon>AboutDialog.xaml</DependentUpon>
+    </ClCompile>
+    <ClCompile Include="App.cpp">
+      <DependentUpon>App.xaml</DependentUpon>
+    </ClCompile>
+    <ClCompile Include="AppActionHandlers.cpp">
+      <DependentUpon>TerminalPage.xaml</DependentUpon>
+    </ClCompile>
+    <ClCompile Include="AppLogic.cpp">
+      <DependentUpon>AppLogic.idl</DependentUpon>
+    </ClCompile>
+    <ClCompile Include="ContentManager.cpp">
+      <DependentUpon>TerminalPage.idl</DependentUpon>
+    </ClCompile>
+    <ClCompile Include="TerminalWindow.cpp">
+      <DependentUpon>TerminalWindow.idl</DependentUpon>
+    </ClCompile>
+    <ClCompile Include="TerminalPaneContent.cpp">
+      <DependentUpon>TerminalPaneContent.idl</DependentUpon>
+    </ClCompile>
+    <ClCompile Include="$(GeneratedFilesDir)module.g.cpp" />
+    <ClCompile Include="Toast.cpp" />
+    <ClCompile Include="SuggestionsControl.cpp">
+      <DependentUpon>SuggestionsControl.xaml</DependentUpon>
+    </ClCompile>
+  </ItemGroup>
+  <!-- ========================= idl Files ======================== -->
+  <ItemGroup>
+    <!-- If you add idl files here, make sure to include their implementation's
+    header in TerminalApp.vcxproj (as well as in this file) -->
+    <Midl Include="ActionPaletteItem.idl" />
+    <Midl Include="CommandLinePaletteItem.idl" />
+    <Midl Include="AboutDialog.idl">
+      <DependentUpon>AboutDialog.xaml</DependentUpon>
+    </Midl>
+    <Midl Include="App.idl">
+      <DependentUpon>App.xaml</DependentUpon>
+    </Midl>
+    <Midl Include="PaletteItemTemplateSelector.idl">
+      <SubType>Designer</SubType>
+    </Midl>
+    <Midl Include="SettingsTab.idl" />
+    <Midl Include="PaletteItem.idl" />
+    <Midl Include="ShortcutActionDispatch.idl" />
+    <Midl Include="AppKeyBindings.idl" />
+    <Midl Include="AppLogic.idl" />
+    <Midl Include="TerminalWindow.idl" />
+    <Midl Include="MinMaxCloseControl.idl">
+      <DependentUpon>MinMaxCloseControl.xaml</DependentUpon>
+      <SubType>Code</SubType>
+    </Midl>
+    <Midl Include="TabBase.idl" />
+    <Midl Include="TabPaletteItem.idl" />
+    <Midl Include="TaskbarState.idl" />
+    <Midl Include="TerminalTab.idl" />
+    <Midl Include="TerminalPage.idl">
+      <DependentUpon>TerminalPage.xaml</DependentUpon>
+      <SubType>Code</SubType>
+    </Midl>
+    <Midl Include="TerminalTabStatus.idl">
+      <SubType>Designer</SubType>
+    </Midl>
+    <Midl Include="TitlebarControl.idl">
+      <DependentUpon>TitlebarControl.xaml</DependentUpon>
+      <SubType>Code</SubType>
+    </Midl>
+    <Midl Include="TabRowControl.idl">
+      <DependentUpon>TabRowControl.xaml</DependentUpon>
+      <SubType>Code</SubType>
+    </Midl>
+    <Midl Include="TabHeaderControl.idl">
+      <DependentUpon>TabHeaderControl.xaml</DependentUpon>
+      <SubType>Code</SubType>
+    </Midl>
+    <Midl Include="HighlightedTextControl.idl">
+      <DependentUpon>HighlightedTextControl.xaml</DependentUpon>
+      <SubType>Code</SubType>
+    </Midl>
+    <Midl Include="HighlightedText.idl" />
+    <Midl Include="ColorPickupFlyout.idl">
+      <DependentUpon>ColorPickupFlyout.xaml</DependentUpon>
+      <SubType>Code</SubType>
+    </Midl>
+    <Midl Include="CommandPalette.idl">
+      <DependentUpon>CommandPalette.xaml</DependentUpon>
+      <SubType>Code</SubType>
+    </Midl>
+    <Midl Include="SuggestionsControl.idl">
+      <DependentUpon>SuggestionsControl.xaml</DependentUpon>
+      <SubType>Code</SubType>
+    </Midl>
+    <Midl Include="FilteredCommand.idl" />
+    <Midl Include="IPaneContent.idl" />
+    <Midl Include="TerminalPaneContent.idl" />
+  </ItemGroup>
+  <!-- ========================= Misc Files ======================== -->
+  <ItemGroup>
+    <PRIResource Include="Resources\en-US\Resources.resw" />
+    <PRIResource Include="Resources\en-US\ContextMenu.resw" />
+    <OCResourceDirectory Include="Resources" />
+  </ItemGroup>
+  <!-- ========================= Project References ======================== -->
+  <ItemGroup>
+    <!--
+      the packaging project won't recurse through our dependencies, you have to
+      make sure that if you add a cppwinrt dependency to any of these projects,
+      you also update all the consumers
+    -->
+    <ProjectReference Include="$(OpenConsoleDir)src\types\lib\types.vcxproj" />
+    <ProjectReference Include="$(OpenConsoleDir)src\cascadia\WinRTUtils\WinRTUtils.vcxproj">
+      <Project>{CA5CAD1A-039A-4929-BA2A-8BEB2E4106FE}</Project>
+      <ReferenceOutputAssembly>false</ReferenceOutputAssembly>
+    </ProjectReference>
+    <!-- For whatever reason, we can't include the TerminalControl and
+    TerminalSettings projects' winmds via project references. So we'll have to
+    manually include the winmds as References below
+
+    BODGY: we do need to add a ProjectReference to TerminalControl.vcxproj,
+    with Private=true, ReferenceOutputAssembly=false, so that Visual Studio's
+    "Fast Up-to-date Check" will work with this project. If we don't, the Fast
+    Up-to-date Check will look for the .xaml files from that project in our
+    output, which won't actually be there.
+
+    We do still need to separately reference the winmds manually below, which is annoying.
+    -->
+    <ProjectReference Include="$(OpenConsoleDir)src\cascadia\TerminalControl\dll\TerminalControl.vcxproj">
+      <!-- Private:true and ReferenceOutputAssembly:false, in combination with
+      the manual reference to TerminalControl.winmd below make sure that this
+      project will compile correct, and that we won't roll up the TermControl
+      xbf's into the packaging project twice. -->
+      <Private>true</Private>
+      <ReferenceOutputAssembly>false</ReferenceOutputAssembly>
+    </ProjectReference>
+    <ProjectReference Include="$(OpenConsoleDir)src\cascadia\TerminalSettingsEditor\Microsoft.Terminal.Settings.Editor.vcxproj">
+      <Private>true</Private>
+      <ReferenceOutputAssembly>false</ReferenceOutputAssembly>
+    </ProjectReference>
+    <ProjectReference Include="$(OpenConsoleDir)src\cascadia\UIHelpers\UIHelpers.vcxproj">
+      <Project>{6515F03F-E56D-4DB4-B23D-AC4FB80DB36F}</Project>
+    </ProjectReference>
+
+  </ItemGroup>
+  <PropertyGroup>
+    <!-- This is a hack to get the ARM64 CI build working. See
+    https://github.com/Microsoft/msbuild/issues/3746 - it looks like MsBuild
+    just has a bug in it.-->
+    <ResolveAssemblyWarnOrErrorOnTargetArchitectureMismatch>Warning</ResolveAssemblyWarnOrErrorOnTargetArchitectureMismatch>
+  </PropertyGroup>
+  <ItemGroup>
+    <!-- Manually add references to each of our dependent winmds. Mark them as
+    private=false and CopyLocalSatelliteAssemblies=false, so that we don't
+    propagate them upwards (which can make referencing this project result in
+    duplicate type definitions)-->
+    <Reference Include="Microsoft.Terminal.TerminalConnection">
+      <HintPath>$(OpenConsoleCommonOutDir)TerminalConnection\Microsoft.Terminal.TerminalConnection.winmd</HintPath>
+      <IsWinMDFile>true</IsWinMDFile>
+      <Private>false</Private>
+      <CopyLocalSatelliteAssemblies>false</CopyLocalSatelliteAssemblies>
+    </Reference>
+    <Reference Include="Microsoft.Terminal.Control">
+      <HintPath>$(OpenConsoleCommonOutDir)Microsoft.Terminal.Control\Microsoft.Terminal.Control.winmd</HintPath>
+      <IsWinMDFile>true</IsWinMDFile>
+      <Private>false</Private>
+      <CopyLocalSatelliteAssemblies>false</CopyLocalSatelliteAssemblies>
+    </Reference>
+    <Reference Include="Microsoft.Terminal.Settings.Editor">
+      <HintPath>$(OpenConsoleCommonOutDir)Microsoft.Terminal.Settings.Editor\Microsoft.Terminal.Settings.Editor.winmd</HintPath>
+      <IsWinMDFile>true</IsWinMDFile>
+      <Private>false</Private>
+      <CopyLocalSatelliteAssemblies>false</CopyLocalSatelliteAssemblies>
+    </Reference>
+    <Reference Include="Microsoft.Terminal.Settings.Model">
+      <HintPath>$(OpenConsoleCommonOutDir)Microsoft.Terminal.Settings.Model\Microsoft.Terminal.Settings.Model.winmd</HintPath>
+      <IsWinMDFile>true</IsWinMDFile>
+      <Private>false</Private>
+      <CopyLocalSatelliteAssemblies>false</CopyLocalSatelliteAssemblies>
+    </Reference>
+    <Reference Include="Microsoft.Terminal.Core">
+      <HintPath>$(OpenConsoleCommonOutDir)TerminalCore\Microsoft.Terminal.Core.winmd</HintPath>
+      <IsWinMDFile>true</IsWinMDFile>
+      <Private>false</Private>
+      <CopyLocalSatelliteAssemblies>false</CopyLocalSatelliteAssemblies>
+    </Reference>
+    <Reference Include="$(WindowsSDK_MetadataPathVersioned)\Windows.UI.Xaml.Hosting.HostingContract\*\*.winmd">
+      <WinMDFile>true</WinMDFile>
+      <CopyLocal>false</CopyLocal>
+      <ReferenceGrouping>$(TargetPlatformMoniker)</ReferenceGrouping>
+      <ReferenceGroupingDisplayName>$(TargetPlatformDisplayName)</ReferenceGroupingDisplayName>
+      <ResolvedFrom>CppWinRTImplicitlyExpandTargetPlatform</ResolvedFrom>
+      <IsSystemReference>True</IsSystemReference>
+    </Reference>
+  </ItemGroup>
+  <!-- ====================== Compiler & Linker Flags ===================== -->
+  <ItemDefinitionGroup>
+    <ClCompile>
+      <PrecompiledHeaderFile>pch.h</PrecompiledHeaderFile>
+      <AdditionalIncludeDirectories>..;%(AdditionalIncludeDirectories);</AdditionalIncludeDirectories>
+      <!-- Manually disable unreachable code warning, because jconcpp has a ton of that. -->
+      <DisableSpecificWarnings>4702;%(DisableSpecificWarnings)</DisableSpecificWarnings>
+    </ClCompile>
+    <Link>
+      <AdditionalDependencies>WindowsApp.lib;shell32.lib;%(AdditionalDependencies)</AdditionalDependencies>
+    </Link>
+  </ItemDefinitionGroup>
+  <!-- ========================= Globals ======================== -->
+  <Import Project="$(OpenConsoleDir)src\cppwinrt.build.post.props" />
+
+  <!-- This -must- go after cppwinrt.build.post.props because that includes many VS-provided props including appcontainer.common.props, which stomps on what cppwinrt.targets did. -->
+  <Import Project="$(OpenConsoleDir)src\common.nugetversions.targets" />
+
+  <!--
+    By default, the PRI file will contain resource paths beginning with the
+    project name. Since we enabled XBF embedding, this *also* includes App.xbf.
+    Well, App.xbf is hard-coded by the framework to be found at the resource ROOT.
+    To make that happen, we have to disable the prepending of the project name
+    to the App xaml files.
+  -->
+  <PropertyGroup>
+    <_GenerateProjectPriFileDependsOn>OpenConsolePlaceAppXbfAtRootOfResourceTree;$(_GenerateProjectPriFileDependsOn)</_GenerateProjectPriFileDependsOn>
+  </PropertyGroup>
+  <Target Name="OpenConsolePlaceAppXbfAtRootOfResourceTree" DependsOnTargets="GetPackagingOutputs">
+    <ItemGroup>
+      <_RelocatedAppXamlData Include="@(PackagingOutputs)" Condition="'%(Filename)' == 'App' and ('%(Extension)' == '.xaml' or '%(Extension)' == '.xbf')" />
+      <PackagingOutputs Remove="@(_RelocatedAppXamlData)" />
+      <PackagingOutputs Include="@(_RelocatedAppXamlData)">
+        <TargetPath>%(Filename)%(Extension)</TargetPath>
+      </PackagingOutputs>
+    </ItemGroup>
+  </Target>
+  <Import Project="$(SolutionDir)build\rules\CollectWildcardResources.targets" />
+</Project>