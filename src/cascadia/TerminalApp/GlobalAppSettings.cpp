--- conflicted
+++ resolved
@@ -1,253 +1,248 @@
-// Copyright (c) Microsoft Corporation.
-// Licensed under the MIT license.
-
-#include "pch.h"
-#include "GlobalAppSettings.h"
-#include "../../types/inc/Utils.hpp"
-#include "../../inc/DefaultSettings.h"
-#include "Utils.h"
-#include "JsonUtils.h"
-#include "TerminalSettingsSerializationHelpers.h"
-
-using namespace TerminalApp;
-using namespace winrt::TerminalApp;
-using namespace winrt::Windows::UI::Xaml;
-using namespace ::Microsoft::Console;
-using namespace winrt::Microsoft::UI::Xaml::Controls;
-
-static constexpr std::string_view LegacyKeybindingsKey{ "keybindings" };
-static constexpr std::string_view ActionsKey{ "actions" };
-static constexpr std::string_view DefaultProfileKey{ "defaultProfile" };
-static constexpr std::string_view AlwaysShowTabsKey{ "alwaysShowTabs" };
-static constexpr std::string_view InitialRowsKey{ "initialRows" };
-static constexpr std::string_view InitialColsKey{ "initialCols" };
-static constexpr std::string_view InitialPositionKey{ "initialPosition" };
-static constexpr std::string_view ShowTitleInTitlebarKey{ "showTerminalTitleInTitlebar" };
-static constexpr std::string_view ThemeKey{ "theme" };
-static constexpr std::string_view TabWidthModeKey{ "tabWidthMode" };
-static constexpr std::string_view ShowTabsInTitlebarKey{ "showTabsInTitlebar" };
-static constexpr std::string_view WordDelimitersKey{ "wordDelimiters" };
-static constexpr std::string_view CopyOnSelectKey{ "copyOnSelect" };
-static constexpr std::string_view CopyFormattingKey{ "copyFormatting" };
-static constexpr std::string_view WarnAboutLargePasteKey{ "largePasteWarning" };
-static constexpr std::string_view WarnAboutMultiLinePasteKey{ "multiLinePasteWarning" };
-static constexpr std::string_view LaunchModeKey{ "launchMode" };
-static constexpr std::string_view ConfirmCloseAllKey{ "confirmCloseAllTabs" };
-static constexpr std::string_view SnapToGridOnResizeKey{ "snapToGridOnResize" };
-static constexpr std::string_view EnableStartupTaskKey{ "startOnUserLogin" };
-static constexpr std::string_view AlwaysOnTopKey{ "alwaysOnTop" };
-<<<<<<< HEAD
-static constexpr std::string_view DisableAnimationsKey{ "disableAnimations" };
-=======
-static constexpr std::string_view UseTabSwitcherKey{ "useTabSwitcher" };
->>>>>>> 0488c532
-
-static constexpr std::string_view DebugFeaturesKey{ "debugFeatures" };
-
-static constexpr std::string_view ForceFullRepaintRenderingKey{ "experimental.rendering.forceFullRepaint" };
-static constexpr std::string_view SoftwareRenderingKey{ "experimental.rendering.software" };
-static constexpr std::string_view ForceVTInputKey{ "experimental.input.forceVT" };
-
-#ifdef _DEBUG
-static constexpr bool debugFeaturesDefault{ true };
-#else
-static constexpr bool debugFeaturesDefault{ false };
-#endif
-
-GlobalAppSettings::GlobalAppSettings() :
-    _keybindings{ winrt::make_self<winrt::TerminalApp::implementation::AppKeyBindings>() },
-    _keybindingsWarnings{},
-    _colorSchemes{},
-    _unparsedDefaultProfile{ std::nullopt },
-    _defaultProfile{},
-    _InitialRows{ DEFAULT_ROWS },
-    _InitialCols{ DEFAULT_COLS },
-    _WordDelimiters{ DEFAULT_WORD_DELIMITERS },
-    _DebugFeaturesEnabled{ debugFeaturesDefault }
-{
-    _commands = winrt::single_threaded_map<winrt::hstring, winrt::TerminalApp::Command>();
-}
-
-GlobalAppSettings::~GlobalAppSettings()
-{
-}
-
-std::unordered_map<std::wstring, ColorScheme>& GlobalAppSettings::GetColorSchemes() noexcept
-{
-    return _colorSchemes;
-}
-
-const std::unordered_map<std::wstring, ColorScheme>& GlobalAppSettings::GetColorSchemes() const noexcept
-{
-    return _colorSchemes;
-}
-
-void GlobalAppSettings::DefaultProfile(const GUID defaultProfile) noexcept
-{
-    _unparsedDefaultProfile.reset();
-    _defaultProfile = defaultProfile;
-}
-
-GUID GlobalAppSettings::DefaultProfile() const
-{
-    // If we have an unresolved default profile, we should likely explode.
-    THROW_HR_IF(E_INVALIDARG, _unparsedDefaultProfile.has_value());
-    return _defaultProfile;
-}
-
-std::optional<std::wstring> GlobalAppSettings::UnparsedDefaultProfile() const
-{
-    return _unparsedDefaultProfile;
-}
-
-AppKeyBindings GlobalAppSettings::GetKeybindings() const noexcept
-{
-    return *_keybindings;
-}
-
-// Method Description:
-// - Applies appropriate settings from the globals into the given TerminalSettings.
-// Arguments:
-// - settings: a TerminalSettings object to add global property values to.
-// Return Value:
-// - <none>
-void GlobalAppSettings::ApplyToSettings(TerminalSettings& settings) const noexcept
-{
-    settings.KeyBindings(GetKeybindings());
-    settings.InitialRows(_InitialRows);
-    settings.InitialCols(_InitialCols);
-
-    settings.WordDelimiters(_WordDelimiters);
-    settings.CopyOnSelect(_CopyOnSelect);
-    settings.ForceFullRepaintRendering(_ForceFullRepaintRendering);
-    settings.SoftwareRendering(_SoftwareRendering);
-    settings.ForceVTInput(_ForceVTInput);
-}
-
-// Method Description:
-// - Create a new instance of this class from a serialized JsonObject.
-// Arguments:
-// - json: an object which should be a serialization of a GlobalAppSettings object.
-// Return Value:
-// - a new GlobalAppSettings instance created from the values in `json`
-GlobalAppSettings GlobalAppSettings::FromJson(const Json::Value& json)
-{
-    GlobalAppSettings result;
-    result.LayerJson(json);
-    return result;
-}
-
-void GlobalAppSettings::LayerJson(const Json::Value& json)
-{
-    JsonUtils::GetValueForKey(json, DefaultProfileKey, _unparsedDefaultProfile);
-
-    JsonUtils::GetValueForKey(json, AlwaysShowTabsKey, _AlwaysShowTabs);
-
-    JsonUtils::GetValueForKey(json, ConfirmCloseAllKey, _ConfirmCloseAllTabs);
-
-    JsonUtils::GetValueForKey(json, InitialRowsKey, _InitialRows);
-
-    JsonUtils::GetValueForKey(json, InitialColsKey, _InitialCols);
-
-    JsonUtils::GetValueForKey(json, InitialPositionKey, _InitialPosition);
-
-    JsonUtils::GetValueForKey(json, ShowTitleInTitlebarKey, _ShowTitleInTitlebar);
-
-    JsonUtils::GetValueForKey(json, ShowTabsInTitlebarKey, _ShowTabsInTitlebar);
-
-    JsonUtils::GetValueForKey(json, WordDelimitersKey, _WordDelimiters);
-
-    JsonUtils::GetValueForKey(json, CopyOnSelectKey, _CopyOnSelect);
-
-    JsonUtils::GetValueForKey(json, CopyFormattingKey, _CopyFormatting);
-
-    JsonUtils::GetValueForKey(json, WarnAboutLargePasteKey, _WarnAboutLargePaste);
-
-    JsonUtils::GetValueForKey(json, WarnAboutMultiLinePasteKey, _WarnAboutMultiLinePaste);
-
-    JsonUtils::GetValueForKey(json, LaunchModeKey, _LaunchMode);
-
-    JsonUtils::GetValueForKey(json, ThemeKey, _Theme);
-
-    JsonUtils::GetValueForKey(json, TabWidthModeKey, _TabWidthMode);
-
-    JsonUtils::GetValueForKey(json, SnapToGridOnResizeKey, _SnapToGridOnResize);
-
-    // GetValueForKey will only override the current value if the key exists
-    JsonUtils::GetValueForKey(json, DebugFeaturesKey, _DebugFeaturesEnabled);
-
-    JsonUtils::GetValueForKey(json, ForceFullRepaintRenderingKey, _ForceFullRepaintRendering);
-
-    JsonUtils::GetValueForKey(json, SoftwareRenderingKey, _SoftwareRendering);
-    JsonUtils::GetValueForKey(json, ForceVTInputKey, _ForceVTInput);
-
-    JsonUtils::GetValueForKey(json, EnableStartupTaskKey, _StartOnUserLogin);
-
-    JsonUtils::GetValueForKey(json, AlwaysOnTopKey, _AlwaysOnTop);
-
-<<<<<<< HEAD
-    JsonUtils::GetValueForKey(json, DisableAnimationsKey, _DisableAnimations);
-=======
-    JsonUtils::GetValueForKey(json, UseTabSwitcherKey, _UseTabSwitcher);
->>>>>>> 0488c532
-
-    // This is a helper lambda to get the keybindings and commands out of both
-    // and array of objects. We'll use this twice, once on the legacy
-    // `keybindings` key, and again on the newer `bindings` key.
-    auto parseBindings = [this, &json](auto jsonKey) {
-        if (auto bindings{ json[JsonKey(jsonKey)] })
-        {
-            auto warnings = _keybindings->LayerJson(bindings);
-            // It's possible that the user provided keybindings have some warnings
-            // in them - problems that we should alert the user to, but we can
-            // recover from. Most of these warnings cannot be detected later in the
-            // Validate settings phase, so we'll collect them now. If there were any
-            // warnings generated from parsing these keybindings, add them to our
-            // list of warnings.
-            _keybindingsWarnings.insert(_keybindingsWarnings.end(), warnings.begin(), warnings.end());
-
-            // Now parse the array again, but this time as a list of commands.
-            warnings = winrt::TerminalApp::implementation::Command::LayerJson(_commands, bindings);
-            // It's possible that the user provided commands have some warnings
-            // in them, similar to the keybindings.
-        }
-    };
-    parseBindings(LegacyKeybindingsKey);
-    parseBindings(ActionsKey);
-}
-
-// Method Description:
-// - Adds the given colorscheme to our map of schemes, using its name as the key.
-// Arguments:
-// - scheme: the color scheme to add
-// Return Value:
-// - <none>
-void GlobalAppSettings::AddColorScheme(ColorScheme scheme)
-{
-    std::wstring name{ scheme.Name() };
-    _colorSchemes[name] = std::move(scheme);
-}
-
-// Method Description:
-// - Return the warnings that we've collected during parsing the JSON for the
-//   keybindings. It's possible that the user provided keybindings have some
-//   warnings in them - problems that we should alert the user to, but we can
-//   recover from.
-// Arguments:
-// - <none>
-// Return Value:
-// - <none>
-std::vector<TerminalApp::SettingsLoadWarnings> GlobalAppSettings::GetKeybindingsWarnings() const
-{
-    return _keybindingsWarnings;
-}
-
-const winrt::Windows::Foundation::Collections::IMap<winrt::hstring, winrt::TerminalApp::Command>& GlobalAppSettings::GetCommands() const noexcept
-{
-    return _commands;
-}
-
-winrt::Windows::Foundation::Collections::IMap<winrt::hstring, winrt::TerminalApp::Command>& GlobalAppSettings::GetCommands() noexcept
-{
-    return _commands;
-}
+// Copyright (c) Microsoft Corporation.
+// Licensed under the MIT license.
+
+#include "pch.h"
+#include "GlobalAppSettings.h"
+#include "../../types/inc/Utils.hpp"
+#include "../../inc/DefaultSettings.h"
+#include "Utils.h"
+#include "JsonUtils.h"
+#include "TerminalSettingsSerializationHelpers.h"
+
+using namespace TerminalApp;
+using namespace winrt::TerminalApp;
+using namespace winrt::Windows::UI::Xaml;
+using namespace ::Microsoft::Console;
+using namespace winrt::Microsoft::UI::Xaml::Controls;
+
+static constexpr std::string_view LegacyKeybindingsKey{ "keybindings" };
+static constexpr std::string_view ActionsKey{ "actions" };
+static constexpr std::string_view DefaultProfileKey{ "defaultProfile" };
+static constexpr std::string_view AlwaysShowTabsKey{ "alwaysShowTabs" };
+static constexpr std::string_view InitialRowsKey{ "initialRows" };
+static constexpr std::string_view InitialColsKey{ "initialCols" };
+static constexpr std::string_view InitialPositionKey{ "initialPosition" };
+static constexpr std::string_view ShowTitleInTitlebarKey{ "showTerminalTitleInTitlebar" };
+static constexpr std::string_view ThemeKey{ "theme" };
+static constexpr std::string_view TabWidthModeKey{ "tabWidthMode" };
+static constexpr std::string_view ShowTabsInTitlebarKey{ "showTabsInTitlebar" };
+static constexpr std::string_view WordDelimitersKey{ "wordDelimiters" };
+static constexpr std::string_view CopyOnSelectKey{ "copyOnSelect" };
+static constexpr std::string_view CopyFormattingKey{ "copyFormatting" };
+static constexpr std::string_view WarnAboutLargePasteKey{ "largePasteWarning" };
+static constexpr std::string_view WarnAboutMultiLinePasteKey{ "multiLinePasteWarning" };
+static constexpr std::string_view LaunchModeKey{ "launchMode" };
+static constexpr std::string_view ConfirmCloseAllKey{ "confirmCloseAllTabs" };
+static constexpr std::string_view SnapToGridOnResizeKey{ "snapToGridOnResize" };
+static constexpr std::string_view EnableStartupTaskKey{ "startOnUserLogin" };
+static constexpr std::string_view AlwaysOnTopKey{ "alwaysOnTop" };
+static constexpr std::string_view UseTabSwitcherKey{ "useTabSwitcher" };
+static constexpr std::string_view DisableAnimationsKey{ "disableAnimations" };
+
+static constexpr std::string_view DebugFeaturesKey{ "debugFeatures" };
+
+static constexpr std::string_view ForceFullRepaintRenderingKey{ "experimental.rendering.forceFullRepaint" };
+static constexpr std::string_view SoftwareRenderingKey{ "experimental.rendering.software" };
+static constexpr std::string_view ForceVTInputKey{ "experimental.input.forceVT" };
+
+#ifdef _DEBUG
+static constexpr bool debugFeaturesDefault{ true };
+#else
+static constexpr bool debugFeaturesDefault{ false };
+#endif
+
+GlobalAppSettings::GlobalAppSettings() :
+    _keybindings{ winrt::make_self<winrt::TerminalApp::implementation::AppKeyBindings>() },
+    _keybindingsWarnings{},
+    _colorSchemes{},
+    _unparsedDefaultProfile{ std::nullopt },
+    _defaultProfile{},
+    _InitialRows{ DEFAULT_ROWS },
+    _InitialCols{ DEFAULT_COLS },
+    _WordDelimiters{ DEFAULT_WORD_DELIMITERS },
+    _DebugFeaturesEnabled{ debugFeaturesDefault }
+{
+    _commands = winrt::single_threaded_map<winrt::hstring, winrt::TerminalApp::Command>();
+}
+
+GlobalAppSettings::~GlobalAppSettings()
+{
+}
+
+std::unordered_map<std::wstring, ColorScheme>& GlobalAppSettings::GetColorSchemes() noexcept
+{
+    return _colorSchemes;
+}
+
+const std::unordered_map<std::wstring, ColorScheme>& GlobalAppSettings::GetColorSchemes() const noexcept
+{
+    return _colorSchemes;
+}
+
+void GlobalAppSettings::DefaultProfile(const GUID defaultProfile) noexcept
+{
+    _unparsedDefaultProfile.reset();
+    _defaultProfile = defaultProfile;
+}
+
+GUID GlobalAppSettings::DefaultProfile() const
+{
+    // If we have an unresolved default profile, we should likely explode.
+    THROW_HR_IF(E_INVALIDARG, _unparsedDefaultProfile.has_value());
+    return _defaultProfile;
+}
+
+std::optional<std::wstring> GlobalAppSettings::UnparsedDefaultProfile() const
+{
+    return _unparsedDefaultProfile;
+}
+
+AppKeyBindings GlobalAppSettings::GetKeybindings() const noexcept
+{
+    return *_keybindings;
+}
+
+// Method Description:
+// - Applies appropriate settings from the globals into the given TerminalSettings.
+// Arguments:
+// - settings: a TerminalSettings object to add global property values to.
+// Return Value:
+// - <none>
+void GlobalAppSettings::ApplyToSettings(TerminalSettings& settings) const noexcept
+{
+    settings.KeyBindings(GetKeybindings());
+    settings.InitialRows(_InitialRows);
+    settings.InitialCols(_InitialCols);
+
+    settings.WordDelimiters(_WordDelimiters);
+    settings.CopyOnSelect(_CopyOnSelect);
+    settings.ForceFullRepaintRendering(_ForceFullRepaintRendering);
+    settings.SoftwareRendering(_SoftwareRendering);
+    settings.ForceVTInput(_ForceVTInput);
+}
+
+// Method Description:
+// - Create a new instance of this class from a serialized JsonObject.
+// Arguments:
+// - json: an object which should be a serialization of a GlobalAppSettings object.
+// Return Value:
+// - a new GlobalAppSettings instance created from the values in `json`
+GlobalAppSettings GlobalAppSettings::FromJson(const Json::Value& json)
+{
+    GlobalAppSettings result;
+    result.LayerJson(json);
+    return result;
+}
+
+void GlobalAppSettings::LayerJson(const Json::Value& json)
+{
+    JsonUtils::GetValueForKey(json, DefaultProfileKey, _unparsedDefaultProfile);
+
+    JsonUtils::GetValueForKey(json, AlwaysShowTabsKey, _AlwaysShowTabs);
+
+    JsonUtils::GetValueForKey(json, ConfirmCloseAllKey, _ConfirmCloseAllTabs);
+
+    JsonUtils::GetValueForKey(json, InitialRowsKey, _InitialRows);
+
+    JsonUtils::GetValueForKey(json, InitialColsKey, _InitialCols);
+
+    JsonUtils::GetValueForKey(json, InitialPositionKey, _InitialPosition);
+
+    JsonUtils::GetValueForKey(json, ShowTitleInTitlebarKey, _ShowTitleInTitlebar);
+
+    JsonUtils::GetValueForKey(json, ShowTabsInTitlebarKey, _ShowTabsInTitlebar);
+
+    JsonUtils::GetValueForKey(json, WordDelimitersKey, _WordDelimiters);
+
+    JsonUtils::GetValueForKey(json, CopyOnSelectKey, _CopyOnSelect);
+
+    JsonUtils::GetValueForKey(json, CopyFormattingKey, _CopyFormatting);
+
+    JsonUtils::GetValueForKey(json, WarnAboutLargePasteKey, _WarnAboutLargePaste);
+
+    JsonUtils::GetValueForKey(json, WarnAboutMultiLinePasteKey, _WarnAboutMultiLinePaste);
+
+    JsonUtils::GetValueForKey(json, LaunchModeKey, _LaunchMode);
+
+    JsonUtils::GetValueForKey(json, ThemeKey, _Theme);
+
+    JsonUtils::GetValueForKey(json, TabWidthModeKey, _TabWidthMode);
+
+    JsonUtils::GetValueForKey(json, SnapToGridOnResizeKey, _SnapToGridOnResize);
+
+    // GetValueForKey will only override the current value if the key exists
+    JsonUtils::GetValueForKey(json, DebugFeaturesKey, _DebugFeaturesEnabled);
+
+    JsonUtils::GetValueForKey(json, ForceFullRepaintRenderingKey, _ForceFullRepaintRendering);
+
+    JsonUtils::GetValueForKey(json, SoftwareRenderingKey, _SoftwareRendering);
+    JsonUtils::GetValueForKey(json, ForceVTInputKey, _ForceVTInput);
+
+    JsonUtils::GetValueForKey(json, EnableStartupTaskKey, _StartOnUserLogin);
+
+    JsonUtils::GetValueForKey(json, AlwaysOnTopKey, _AlwaysOnTop);
+
+    JsonUtils::GetValueForKey(json, UseTabSwitcherKey, _UseTabSwitcher);
+
+    JsonUtils::GetValueForKey(json, DisableAnimationsKey, _DisableAnimations);
+
+    // This is a helper lambda to get the keybindings and commands out of both
+    // and array of objects. We'll use this twice, once on the legacy
+    // `keybindings` key, and again on the newer `bindings` key.
+    auto parseBindings = [this, &json](auto jsonKey) {
+        if (auto bindings{ json[JsonKey(jsonKey)] })
+        {
+            auto warnings = _keybindings->LayerJson(bindings);
+            // It's possible that the user provided keybindings have some warnings
+            // in them - problems that we should alert the user to, but we can
+            // recover from. Most of these warnings cannot be detected later in the
+            // Validate settings phase, so we'll collect them now. If there were any
+            // warnings generated from parsing these keybindings, add them to our
+            // list of warnings.
+            _keybindingsWarnings.insert(_keybindingsWarnings.end(), warnings.begin(), warnings.end());
+
+            // Now parse the array again, but this time as a list of commands.
+            warnings = winrt::TerminalApp::implementation::Command::LayerJson(_commands, bindings);
+            // It's possible that the user provided commands have some warnings
+            // in them, similar to the keybindings.
+        }
+    };
+    parseBindings(LegacyKeybindingsKey);
+    parseBindings(ActionsKey);
+}
+
+// Method Description:
+// - Adds the given colorscheme to our map of schemes, using its name as the key.
+// Arguments:
+// - scheme: the color scheme to add
+// Return Value:
+// - <none>
+void GlobalAppSettings::AddColorScheme(ColorScheme scheme)
+{
+    std::wstring name{ scheme.Name() };
+    _colorSchemes[name] = std::move(scheme);
+}
+
+// Method Description:
+// - Return the warnings that we've collected during parsing the JSON for the
+//   keybindings. It's possible that the user provided keybindings have some
+//   warnings in them - problems that we should alert the user to, but we can
+//   recover from.
+// Arguments:
+// - <none>
+// Return Value:
+// - <none>
+std::vector<TerminalApp::SettingsLoadWarnings> GlobalAppSettings::GetKeybindingsWarnings() const
+{
+    return _keybindingsWarnings;
+}
+
+const winrt::Windows::Foundation::Collections::IMap<winrt::hstring, winrt::TerminalApp::Command>& GlobalAppSettings::GetCommands() const noexcept
+{
+    return _commands;
+}
+
+winrt::Windows::Foundation::Collections::IMap<winrt::hstring, winrt::TerminalApp::Command>& GlobalAppSettings::GetCommands() noexcept
+{
+    return _commands;
+}